include(nuttx/px4_impl_nuttx)

px4_nuttx_configure(HWCLASS m4 CONFIG nsh ROMFS y ROMFSROOT tap_common)

set(CMAKE_TOOLCHAIN_FILE ${CMAKE_SOURCE_DIR}/cmake/toolchains/Toolchain-arm-none-eabi.cmake)

set(config_module_list
	#
	# Board support modules
	#
	drivers/device
	drivers/stm32
	drivers/stm32/adc
	drivers/stm32/tone_alarm
	drivers/led
	drivers/px4fmu
	drivers/boards/tap-v1
	drivers/rgbled_pwm
	drivers/tap_esc
	#drivers/mpu6500
	drivers/ms5611
	drivers/hmc5883
	drivers/gps
	drivers/airspeed
	drivers/meas_airspeed
	modules/sensors
	drivers/camera_trigger

	#
	# System commands
	#
	systemcmds/bl_update
	systemcmds/mixer
	systemcmds/param
	systemcmds/perf
	systemcmds/pwm
<<<<<<< HEAD
	systemcmds/hardfault_log
=======
	systemcmds/motor_test
>>>>>>> 815c3672
	systemcmds/reboot
	systemcmds/top
	systemcmds/config
	systemcmds/nshterm
	systemcmds/mtd
	systemcmds/dumpfile
	systemcmds/ver
	systemcmds/topic_listener

	#
	# General system control
	#
	modules/commander
	modules/load_mon
	modules/navigator
	modules/mavlink
	modules/land_detector

	#
	# Estimation modules (EKF/ SO3 / other filters)
	#
	modules/ekf2

	#
	# Vehicle Control
	#
	modules/fw_pos_control_l1
	modules/fw_att_control
	modules/mc_att_control
	modules/mc_pos_control
	modules/vtol_att_control

	#
	# Logging
	#
	modules/logger

	#
	# Library modules
	#
	modules/param
	modules/systemlib
	modules/systemlib/mixer
	modules/uORB
	modules/dataman

	#
	# Libraries
	#
	lib/controllib
	lib/mathlib
	lib/mathlib/math/filter
	lib/ecl
	lib/external_lgpl
	lib/geo
	lib/geo_lookup
	lib/conversion
	lib/launchdetection
	lib/terrain_estimation
	lib/runway_takeoff
	lib/tailsitter_recovery
	lib/DriverFramework/framework
	platforms/nuttx

	# had to add for cmake, not sure why wasn't in original config
	platforms/common
	platforms/nuttx/px4_layer
)

set(config_extra_builtin_cmds
	serdis
	sercon
	)

set(config_io_board
	)

set(config_extra_libs
	)

set(config_io_extra_libs
	)

add_custom_target(sercon)
set_target_properties(sercon PROPERTIES
	PRIORITY "SCHED_PRIORITY_DEFAULT"
	MAIN "sercon"
	STACK_MAIN "2048")

add_custom_target(serdis)
set_target_properties(serdis PROPERTIES
	PRIORITY "SCHED_PRIORITY_DEFAULT"
	MAIN "serdis"
	STACK_MAIN "2048")<|MERGE_RESOLUTION|>--- conflicted
+++ resolved
@@ -34,11 +34,8 @@
 	systemcmds/param
 	systemcmds/perf
 	systemcmds/pwm
-<<<<<<< HEAD
 	systemcmds/hardfault_log
-=======
 	systemcmds/motor_test
->>>>>>> 815c3672
 	systemcmds/reboot
 	systemcmds/top
 	systemcmds/config
