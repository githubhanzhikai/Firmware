# Build and autotest script for PX4 Firmware
# http://travis-ci.org

language: cpp

matrix:
  fast_finish: true
  include:
    - os: linux
      sudo: required
      env: GCC_VER=4.9 DOCKER_REPO="px4io/px4-dev-nuttx-gcc4.9"
      services:
        - docker
    - os: osx
      sudo: true
      osx_image: xcode7.3
      env: CCACHE_CPP2=1

cache:
  ccache: true
  pip: true
  directories:
    - $HOME/.pip/cache/
    - $HOME/Library/Caches/pip

before_install:
  - if [ "${TRAVIS_OS_NAME}" = "linux" ]; then
         cd ${TRAVIS_BUILD_DIR}
      && git fetch --unshallow && git fetch --all --tags
      && docker pull ${DOCKER_REPO}
      ;
    elif [ "${TRAVIS_OS_NAME}" = "osx" ]; then
         sudo -H easy_install pip
      && sudo -H pip install empy
      && wget https://s3.amazonaws.com/px4-travis/toolchain/macos/ccache
      && sudo mv ccache /usr/local/bin
      && chmod +x /usr/local/bin/ccache
      && mkdir -p ~/bin
      && sudo ln -s /usr/local/bin/ccache ~/bin/c++
      && sudo ln -s /usr/local/bin/ccache ~/bin/cc
      && sudo ln -s /usr/local/bin/ccache ~/bin/clang
      && sudo ln -s /usr/local/bin/ccache ~/bin/clang++
      && sudo ln -s /usr/local/bin/ccache ~/bin/g++
      && sudo ln -s /usr/local/bin/ccache ~/bin/gcc
      && export PATH=~/bin:$PATH
      && wget https://s3.amazonaws.com/px4-travis/toolchain/macos/ninja
      && sudo mv ninja /usr/local/bin
      && chmod +x /usr/local/bin/ninja
      ;
    fi

env:
  global:
# AWS KEY: $PX4_AWS_KEY
    - secure: "XknnZHWBbpHbN4f3fuAVwUztdLIu8ej4keC3aQSDofo3uw8AFEzojfsQsN9u77ShWSIV4iYJWh9C9ALkCx7TocJ+xYjiboo10YhM9lH/8u+EXjYWG6GHS8ua0wkir+cViSxoLNaMtmcb/rPTicJecAGANxLsIHyBAgTL3fkbLSA="
# AWS SECRET: $PX4_AWS_SECRET
    - secure: "h6oajlW68dWIr+wZhO58Dv6e68dZHrBLVA6lPXZmheFQBW6Xam1HuLGA0LOW6cL9TnrAsOZ8g4goB58eMQnMEijFZKi3mhRwZhd/Xjq/ZGJOWBUrLoQHZUw2dQk5ja5vmUlKEoQnFZjDuMjx8KfX5ZMNy8A3yssWZtJYHD8c+bk="
    - PX4_AWS_BUCKET=px4-travis
    - GIT_SUBMODULES_ARE_EVIL=1

script:
  - ccache -M 1GB; ccache -z
  - if [ "${TRAVIS_OS_NAME}" = "linux" ]; then
<<<<<<< HEAD
      docker run --rm -v `pwd`:`pwd`:rw -v $HOME/.ccache:$HOME/.ccache:rw -e CCACHE_DIR=$HOME/.ccache -e GIT_SUBMODULES_ARE_EVIL=1 -w=`pwd` --user=$UID -it ${DOCKER_REPO} /bin/bash -c "make check VECTORCONTROL=1";
=======
      docker run --rm -v `pwd`:`pwd`:rw -v $HOME/.ccache:$HOME/.ccache:rw -e CCACHE_DIR=$HOME/.ccache -e CI=true -e GIT_SUBMODULES_ARE_EVIL=1 -w=`pwd` --user=$UID -it ${DOCKER_REPO} /bin/bash -c "make check_qgc_firmware VECTORCONTROL=1";
>>>>>>> 7c0a567e
    elif [ "${TRAVIS_OS_NAME}" = "osx" ]; then
      make tests;
    fi
  - ccache -s

after_success:
  - if [ "${TRAVIS_OS_NAME}" = "linux" ]; then
      make package_firmware && mkdir s3deploy-archive && cp Firmware.zip s3deploy-archive/;
      find . -type f -name 'nuttx-*-default.px4' -exec cp "{}" . \;
      find . -maxdepth 1 -mindepth 1 -type f -name 'nuttx-*-default.px4' | sed 's/.\/nuttx-//' | sed 's/-default.px4//' | xargs -I{} mv nuttx-{}-default.px4 {}_default.px4;
      mkdir s3deploy-branch && mv *_default.px4 build_px4fmu-v2_default/parameters.xml build_px4fmu-v2_default/airframes.xml s3deploy-branch/;
      if [[ "$GCC_VER" == "4.8" && ( "$TRAVIS_BRANCH" == "master" || "$TRAVIS_BRANCH" == "beta" || "$TRAVIS_BRANCH" == "stable" ) ]]; then
        export PX4_S3_DEPLOY=1;
      fi
    fi

deploy:
# deploy *.px4 to S3 px4-travis/Firmware/$TRAVIS_BRANCH
  - provider: s3
    access_key_id: $PX4_AWS_KEY
    secret_access_key:
      secure: $PX4_AWS_SECRET
    bucket: px4-travis
    local_dir: s3deploy-branch
    upload-dir: Firmware/$TRAVIS_BRANCH
    acl: public_read
    skip_cleanup: true
    on:
      all_branches: true
      condition: $PX4_S3_DEPLOY = 1

# deploy Firmware.zip to S3 px4-travis/archives/Firmware/$TRAVIS_BRANCH/$TRAVIS_BUILD_ID
  - provider: s3
    access_key_id: $PX4_AWS_KEY
    secret_access_key:
      secure: $PX4_AWS_SECRET
    bucket: px4-travis
    local_dir: s3deploy-archive
    upload-dir: archives/Firmware/$TRAVIS_BRANCH/$TRAVIS_BUILD_ID
    acl: public_read
    skip_cleanup: true
    on:
      all_branches: true
      condition: $PX4_S3_DEPLOY = 1

# on tags deploy Firmware.zip to Github releases
  - provider: releases
    api_key: 
      secure: cdHWLRBxA5UlYpOS0Sp891QK7PFmMgQ5ZWs1aPt+sw0rIrowyWMHCwXNBEdUqaExHYNYgXCUDI0EzNgfB7ZcR63Qv1MQeoyamV4jsxlyAqDqmxNtWO82S6RhHGeMLk26VgFKzynVcEk1IYlQP2nqzMQLdu+jTrngERuAIrCdRuc=
    file: "Firmware.zip"
    skip_cleanup: true
    on:
      tags: true
      all_branches: true
      repo: PX4/Firmware
      condition: $GCC_VER = 4.8

notifications:
  webhooks:
    urls:
      - https://webhooks.gitter.im/e/2b9c4a4cb2211f8befba
    on_success: always  # options: [always|never|change] default: always
    on_failure: always  # options: [always|never|change] default: always
  slack:
    rooms:
      - secure: "QKw73Zel/s3JAbe/7XyO9tPnJwiiGFpYzSjdR8lG3tYFjRdXZnhxG4c+G7bkgkaPTS4Hult33VXE3kcEqOI7+C+eRwRlZhDfL0knQbXVCxjcLjzmUFdoPOwurlgZDw66PFWCi5tZcLKSRo3u4U8ibT4WKi3jm9sDSyOcfBAucMU="
    on_pull_requests: false
    on_success: never  # options: [always|never|change] default: always
    on_failure: never  # options: [always|never|change] default: always<|MERGE_RESOLUTION|>--- conflicted
+++ resolved
@@ -61,11 +61,7 @@
 script:
   - ccache -M 1GB; ccache -z
   - if [ "${TRAVIS_OS_NAME}" = "linux" ]; then
-<<<<<<< HEAD
-      docker run --rm -v `pwd`:`pwd`:rw -v $HOME/.ccache:$HOME/.ccache:rw -e CCACHE_DIR=$HOME/.ccache -e GIT_SUBMODULES_ARE_EVIL=1 -w=`pwd` --user=$UID -it ${DOCKER_REPO} /bin/bash -c "make check VECTORCONTROL=1";
-=======
-      docker run --rm -v `pwd`:`pwd`:rw -v $HOME/.ccache:$HOME/.ccache:rw -e CCACHE_DIR=$HOME/.ccache -e CI=true -e GIT_SUBMODULES_ARE_EVIL=1 -w=`pwd` --user=$UID -it ${DOCKER_REPO} /bin/bash -c "make check_qgc_firmware VECTORCONTROL=1";
->>>>>>> 7c0a567e
+      docker run --rm -v `pwd`:`pwd`:rw -v $HOME/.ccache:$HOME/.ccache:rw -e CCACHE_DIR=$HOME/.ccache -e CI=true -e GIT_SUBMODULES_ARE_EVIL=1 -w=`pwd` --user=$UID -it ${DOCKER_REPO} /bin/bash -c "make check VECTORCONTROL=1";
     elif [ "${TRAVIS_OS_NAME}" = "osx" ]; then
       make tests;
     fi
