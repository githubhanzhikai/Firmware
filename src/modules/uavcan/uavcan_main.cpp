/****************************************************************************
 *
fileserver *   Copyright (c) 2014 PX4 Development Team. All rights reserved.
 *
 * Redistribution and use in source and binary forms, with or without
 * modification, are permitted provided that the following conditions
 * are met:
 *
 * 1. Redistributions of source code must retain the above copyright
 *    notice, this list of conditions and the following disclaimer.
 * 2. Redistributions in binary form must reproduce the above copyright
 *    notice, this list of conditions and the following disclaimer in
 *    the documentation and/or other materials provided with the
 *    distribution.
 * 3. Neither the name PX4 nor the names of its contributors may be
 *    used to endorse or promote products derived from this software
 *    without specific prior written permission.
 *
 * THIS SOFTWARE IS PROVIDED BY THE COPYRIGHT HOLDERS AND CONTRIBUTORS
 * "AS IS" AND ANY EXPRESS OR IMPLIED WARRANTIES, INCLUDING, BUT NOT
 * LIMITED TO, THE IMPLIED WARRANTIES OF MERCHANTABILITY AND FITNESS
 * FOR A PARTICULAR PURPOSE ARE DISCLAIMED. IN NO EVENT SHALL THE
 * COPYRIGHT OWNER OR CONTRIBUTORS BE LIABLE FOR ANY DIRECT, INDIRECT,
 * INCIDENTAL, SPECIAL, EXEMPLARY, OR CONSEQUENTIAL DAMAGES (INCLUDING,
 * BUT NOT LIMITED TO, PROCUREMENT OF SUBSTITUTE GOODS OR SERVICES; LOSS
 * OF USE, DATA, OR PROFITS; OR BUSINESS INTERRUPTION) HOWEVER CAUSED
 * AND ON ANY THEORY OF LIABILITY, WHETHER IN CONTRACT, STRICT
 * LIABILITY, OR TORT (INCLUDING NEGLIGENCE OR OTHERWISE) ARISING IN
 * ANY WAY OUT OF THE USE OF THIS SOFTWARE, EVEN IF ADVISED OF THE
 * POSSIBILITY OF SUCH DAMAGE.
 *
 ****************************************************************************/

#include <px4_config.h>

#include <cstdlib>
#include <cstring>
#include <fcntl.h>
#include <systemlib/err.h>
#include <systemlib/systemlib.h>
#include <systemlib/param/param.h>
#include <systemlib/mixer/mixer.h>
#include <systemlib/board_serial.h>
#include <systemlib/scheduling_priorities.h>
#include <systemlib/git_version.h>
#include <version/version.h>
#include <arch/board/board.h>
#include <arch/chip/chip.h>

#include <uORB/topics/esc_status.h>

#include <drivers/drv_hrt.h>
#include <drivers/drv_pwm_output.h>

#include "uavcan_main.hpp"
#include <uavcan_posix/dynamic_node_id_server/file_event_tracer.hpp>
#include <uavcan_posix/dynamic_node_id_server/file_storage_backend.hpp>

#include <uavcan_posix/firmware_version_checker.hpp>

//todo:The Inclusion of file_server_backend is killing
// #include <sys/types.h> and leaving OK undefined
#define OK 0

/**
 * @file uavcan_main.cpp
 *
 * Implements basic functionality of UAVCAN node.
 *
 * @author Pavel Kirienko <pavel.kirienko@gmail.com>
 *         David Sidrane <david_s5@nscdg.com>
 */

/*
 * UavcanNode
 */
UavcanNode *UavcanNode::_instance;
uavcan::dynamic_node_id_server::CentralizedServer *UavcanNode::_server_instance;
uavcan_posix::dynamic_node_id_server::FileEventTracer tracer;
uavcan_posix::dynamic_node_id_server::FileStorageBackend storage_backend;
uavcan_posix::FirmwareVersionChecker fw_version_checker;

UavcanNode::UavcanNode(uavcan::ICanDriver &can_driver, uavcan::ISystemClock &system_clock) :
	CDev("uavcan", UAVCAN_DEVICE_PATH),
	_node(can_driver, system_clock),
	_node_mutex(),
	_esc_controller(_node),
	_fileserver_backend(_node),
	_node_info_retriever(_node),
	_fw_upgrade_trigger(_node, fw_version_checker),
	_fw_server(_node, _fileserver_backend)
{
	_control_topics[0] = ORB_ID(actuator_controls_0);
	_control_topics[1] = ORB_ID(actuator_controls_1);
	_control_topics[2] = ORB_ID(actuator_controls_2);
	_control_topics[3] = ORB_ID(actuator_controls_3);

	const int res = pthread_mutex_init(&_node_mutex, nullptr);

	if (res < 0) {
		std::abort();
	}

	if (_perfcnt_node_spin_elapsed == nullptr) {
		errx(1, "uavcan: couldn't allocate _perfcnt_node_spin_elapsed");
	}

	if (_perfcnt_esc_mixer_output_elapsed == nullptr) {
		errx(1, "uavcan: couldn't allocate _perfcnt_esc_mixer_output_elapsed");
	}

	if (_perfcnt_esc_mixer_total_elapsed == nullptr) {
		errx(1, "uavcan: couldn't allocate _perfcnt_esc_mixer_total_elapsed");
	}
}

UavcanNode::~UavcanNode()
{
	if (_task != -1) {
		/* tell the task we want it to go away */
		_task_should_exit = true;

		unsigned i = 10;

		do {
			/* wait 5ms - it should wake every 10ms or so worst-case */
			usleep(5000);

			/* if we have given up, kill it */
			if (--i == 0) {
				task_delete(_task);
				break;
			}

		} while (_task != -1);
	}

	/* clean up the alternate device node */
	// unregister_driver(PWM_OUTPUT_DEVICE_PATH);

	::close(_armed_sub);

	// Removing the sensor bridges
	auto br = _sensor_bridges.getHead();

	while (br != nullptr) {
		auto next = br->getSibling();
		delete br;
		br = next;
	}

	_instance = nullptr;

	perf_free(_perfcnt_node_spin_elapsed);
	perf_free(_perfcnt_esc_mixer_output_elapsed);
	perf_free(_perfcnt_esc_mixer_total_elapsed);
	delete(_server_instance);

}

int UavcanNode::start(uavcan::NodeID node_id, uint32_t bitrate)
{
	if (_instance != nullptr) {
		warnx("Already started");
		return -1;
	}

	/*
	 * GPIO config.
	 * Forced pull up on CAN2 is required for Pixhawk v1 where the second interface lacks a transceiver.
	 * If no transceiver is connected, the RX pin will float, occasionally causing CAN controller to
	 * fail during initialization.
	 */
	stm32_configgpio(GPIO_CAN1_RX);
	stm32_configgpio(GPIO_CAN1_TX);
	stm32_configgpio(GPIO_CAN2_RX | GPIO_PULLUP);
	stm32_configgpio(GPIO_CAN2_TX);

	/*
	 * CAN driver init
	 */
	static CanInitHelper can;
	static bool can_initialized = false;

	if (!can_initialized) {
		const int can_init_res = can.init(bitrate);

		if (can_init_res < 0) {
			warnx("CAN driver init failed %i", can_init_res);
			return can_init_res;
		}

		can_initialized = true;
	}

	/*
	 * Node init
	 */
	_instance = new UavcanNode(can.driver, uavcan_stm32::SystemClock::instance());

	if (_instance == nullptr) {
		warnx("Out of memory");
		return -1;
	}

	const int node_init_res = _instance->init(node_id);

	if (node_init_res < 0) {
		delete _instance;
		_instance = nullptr;
		warnx("Node init failed %i", node_init_res);
		return node_init_res;
	}

	/*
	 * Start the task. Normally it should never exit.
	 */
	static auto run_trampoline = [](int, char *[]) {return UavcanNode::_instance->run();};
<<<<<<< HEAD
	_instance->_task = task_spawn_cmd("uavcan", SCHED_DEFAULT, SCHED_PRIORITY_ACTUATOR_OUTPUTS, StackSize,
					  static_cast<main_t>(run_trampoline), nullptr);
=======
	_instance->_task = px4_task_spawn_cmd("uavcan", SCHED_DEFAULT, SCHED_PRIORITY_ACTUATOR_OUTPUTS, StackSize,
					      static_cast<main_t>(run_trampoline), nullptr);
>>>>>>> 52345b4f

	if (_instance->_task < 0) {
		warnx("start failed: %d", errno);
		return -errno;
	}

	return OK;
}

void UavcanNode::fill_node_info()
{
	/* software version */
	uavcan::protocol::SoftwareVersion swver;

	// Extracting the first 8 hex digits of GIT_VERSION and converting them to int
	char fw_git_short[9] = {};
	std::memmove(fw_git_short, px4_git_version, 8);
	assert(fw_git_short[8] == '\0');
	char *end = nullptr;
	swver.vcs_commit = std::strtol(fw_git_short, &end, 16);
	swver.optional_field_mask |= swver.OPTIONAL_FIELD_MASK_VCS_COMMIT;

	warnx("SW version vcs_commit: 0x%08x", unsigned(swver.vcs_commit));

	_node.setSoftwareVersion(swver);

	/* hardware version */
	uavcan::protocol::HardwareVersion hwver;

	if (!std::strncmp(HW_ARCH, "PX4FMU_V1", 9)) {
		hwver.major = 1;

	} else if (!std::strncmp(HW_ARCH, "PX4FMU_V2", 9)) {
		hwver.major = 2;

	} else {
		; // All other values of HW_ARCH resolve to zero
	}

	uint8_t udid[12] = {};  // Someone seems to love magic numbers
	get_board_serial(udid);
	uavcan::copy(udid, udid + sizeof(udid), hwver.unique_id.begin());

	_node.setHardwareVersion(hwver);
}


int UavcanNode::init(uavcan::NodeID node_id)
{
	int ret = -1;

	// Do regular cdev init
	ret = CDev::init();

	if (ret != OK) {
		return ret;
	}

	_node.setName("org.pixhawk.pixhawk");

	_node.setNodeID(node_id);

	fill_node_info();

	// Actuators
	ret = _esc_controller.init();

	if (ret < 0) {
		return ret;
	}

	// Sensor bridges
	IUavcanSensorBridge::make_all(_node, _sensor_bridges);
	auto br = _sensor_bridges.getHead();

	while (br != nullptr) {
		ret = br->init();

		if (ret < 0) {
			warnx("cannot init sensor bridge '%s' (%d)", br->get_name(), ret);
			return ret;
		}

		warnx("sensor bridge '%s' init ok", br->get_name());
		br = br->getSibling();
	}


	/* Initialize the fw version checker.
	* giving it it's path
	*/

	ret = fw_version_checker.createFwPaths(UAVCAN_FIRMWARE_PATH);

	if (ret < 0) {
		return ret;
	}


	/* Start fw file server back */

	ret = _fw_server.start();

	if (ret < 0) {
		return ret;
	}

	/* Initialize storage back end for the node allocator using UAVCAN_NODE_DB_PATH directory */

	ret = storage_backend.init(UAVCAN_NODE_DB_PATH);

	if (ret < 0) {
		return ret;
	}

	/* Initialize trace in the UAVCAN_NODE_DB_PATH directory */

	ret = tracer.init(UAVCAN_LOG_FILE);

	if (ret < 0) {
		return ret;
	}

	/* Create dynamic node id server for the Firmware updates directory */

	_server_instance = new uavcan::dynamic_node_id_server::CentralizedServer(_node, storage_backend, tracer);

	if (_server_instance == 0) {
		return -ENOMEM;
	}

	/* Initialize the dynamic node id server  */
	ret = _server_instance->init(_node.getNodeStatusProvider().getHardwareVersion().unique_id);

	if (ret < 0) {
		return ret;
	}

	/* Start node info retriever to fetch node info from new nodes */

	ret = _node_info_retriever.start();

	if (ret < 0) {
		return ret;
	}


	/* Start the fw version checker   */

	ret = _fw_upgrade_trigger.start(_node_info_retriever, fw_version_checker.getFirmwarePath());

	if (ret < 0) {
		return ret;
	}

	/*  Start the Node   */

	return _node.start();
}

void UavcanNode::node_spin_once()
{
	perf_begin(_perfcnt_node_spin_elapsed);
	const int spin_res = _node.spinOnce();

	if (spin_res < 0) {
		warnx("node spin error %i", spin_res);
	}

	perf_end(_perfcnt_node_spin_elapsed);
}

/*
  add a fd to the list of polled events. This assumes you want
  POLLIN for now.
 */
int UavcanNode::add_poll_fd(int fd)
{
	int ret = _poll_fds_num;

	if (_poll_fds_num >= UAVCAN_NUM_POLL_FDS) {
		errx(1, "uavcan: too many poll fds, exiting");
	}

	_poll_fds[_poll_fds_num] = ::pollfd();
	_poll_fds[_poll_fds_num].fd = fd;
	_poll_fds[_poll_fds_num].events = POLLIN;
	_poll_fds_num += 1;
	return ret;
}


int UavcanNode::run()
{
	(void)pthread_mutex_lock(&_node_mutex);

	// XXX figure out the output count
	_output_count = 2;

	_armed_sub = orb_subscribe(ORB_ID(actuator_armed));
	_test_motor_sub = orb_subscribe(ORB_ID(test_motor));
	_actuator_direct_sub = orb_subscribe(ORB_ID(actuator_direct));

	memset(&_outputs, 0, sizeof(_outputs));

	const int busevent_fd = ::open(uavcan_stm32::BusEvent::DevName, 0);

	if (busevent_fd < 0) {
		warnx("Failed to open %s", uavcan_stm32::BusEvent::DevName);
		_task_should_exit = true;
	}

	/*
	 * XXX Mixing logic/subscriptions shall be moved into UavcanEscController::update();
	 *     IO multiplexing shall be done here.
	 */

	_node.setStatusOk();

	/*
	 * This event is needed to wake up the thread on CAN bus activity (RX/TX/Error).
	 * Please note that with such multiplexing it is no longer possible to rely only on
	 * the value returned from poll() to detect whether actuator control has timed out or not.
	 * Instead, all ORB events need to be checked individually (see below).
	 */
	add_poll_fd(busevent_fd);

	/*
	 * setup poll to look for actuator direct input if we are
	 * subscribed to the topic
	 */
	if (_actuator_direct_sub != -1) {
		_actuator_direct_poll_fd_num = add_poll_fd(_actuator_direct_sub);
	}

	while (!_task_should_exit) {

		// update actuator controls subscriptions if needed
		if (_groups_subscribed != _groups_required) {
			subscribe();
			_groups_subscribed = _groups_required;
		}

		// Mutex is unlocked while the thread is blocked on IO multiplexing
		(void)pthread_mutex_unlock(&_node_mutex);

		perf_end(_perfcnt_esc_mixer_total_elapsed); // end goes first, it's not a mistake

		const int poll_ret = ::poll(_poll_fds, _poll_fds_num, PollTimeoutMs);

		perf_begin(_perfcnt_esc_mixer_total_elapsed);

		(void)pthread_mutex_lock(&_node_mutex);

		node_spin_once();  // Non-blocking

		bool new_output = false;

		// this would be bad...
		if (poll_ret < 0) {
			log("poll error %d", errno);
			continue;

		} else {
			// get controls for required topics
			bool controls_updated = false;

			for (unsigned i = 0; i < actuator_controls_s::NUM_ACTUATOR_CONTROL_GROUPS; i++) {
				if (_control_subs[i] > 0) {
					if (_poll_fds[_poll_ids[i]].revents & POLLIN) {
						controls_updated = true;
						orb_copy(_control_topics[i], _control_subs[i], &_controls[i]);
					}
				}
			}

			/*
			  see if we have any direct actuator updates
			 */
			if (_actuator_direct_sub != -1 &&
			    (_poll_fds[_actuator_direct_poll_fd_num].revents & POLLIN) &&
			    orb_copy(ORB_ID(actuator_direct), _actuator_direct_sub, &_actuator_direct) == OK &&
			    !_test_in_progress) {
				if (_actuator_direct.nvalues > actuator_outputs_s::NUM_ACTUATOR_OUTPUTS) {
					_actuator_direct.nvalues = actuator_outputs_s::NUM_ACTUATOR_OUTPUTS;
				}

				memcpy(&_outputs.output[0], &_actuator_direct.values[0],
				       _actuator_direct.nvalues * sizeof(float));
				_outputs.noutputs = _actuator_direct.nvalues;
				new_output = true;
			}

			// can we mix?
			if (_test_in_progress) {
				memset(&_outputs, 0, sizeof(_outputs));

<<<<<<< HEAD
				if (_test_motor.motor_number < NUM_ACTUATOR_OUTPUTS) {
=======
				if (_test_motor.motor_number < actuator_outputs_s::NUM_ACTUATOR_OUTPUTS) {
>>>>>>> 52345b4f
					_outputs.output[_test_motor.motor_number] = _test_motor.value * 2.0f - 1.0f;
					_outputs.noutputs = _test_motor.motor_number + 1;
				}

				new_output = true;

			} else if (controls_updated && (_mixers != nullptr)) {

				// XXX one output group has 8 outputs max,
				// but this driver could well serve multiple groups.
				unsigned num_outputs_max = 8;

				// Do mixing
				_outputs.noutputs = _mixers->mix(&_outputs.output[0], num_outputs_max, NULL);

				new_output = true;
			}
		}

		if (new_output) {
			// iterate actuators, checking for valid values
			for (uint8_t i = 0; i < _outputs.noutputs; i++) {
				// last resort: catch NaN, INF and out-of-band errors
				if (!isfinite(_outputs.output[i])) {
					/*
					 * Value is NaN, INF or out of band - set to the minimum value.
					 * This will be clearly visible on the servo status and will limit the risk of accidentally
					 * spinning motors. It would be deadly in flight.
					 */
					_outputs.output[i] = -1.0f;
				}

				// never go below min
				if (_outputs.output[i] < -1.0f) {
					_outputs.output[i] = -1.0f;
				}

				// never go above max
				if (_outputs.output[i] > 1.0f) {
					_outputs.output[i] = 1.0f;
				}
			}

			// Output to the bus
			_outputs.timestamp = hrt_absolute_time();
			perf_begin(_perfcnt_esc_mixer_output_elapsed);
			_esc_controller.update_outputs(_outputs.output, _outputs.noutputs);
			perf_end(_perfcnt_esc_mixer_output_elapsed);
		}


		// Check motor test state
		bool updated = false;
		orb_check(_test_motor_sub, &updated);

		if (updated) {
			orb_copy(ORB_ID(test_motor), _test_motor_sub, &_test_motor);

			// Update the test status and check that we're not locked down
			_test_in_progress = (_test_motor.value > 0);
			_esc_controller.arm_single_esc(_test_motor.motor_number, _test_in_progress);
		}

		// Check arming state
		orb_check(_armed_sub, &updated);

		if (updated) {
			orb_copy(ORB_ID(actuator_armed), _armed_sub, &_armed);

			// Update the armed status and check that we're not locked down and motor
			// test is not running
			bool set_armed = _armed.armed && !_armed.lockdown && !_test_in_progress;

			arm_actuators(set_armed);
		}
	}

	teardown();
	warnx("exiting.");

	exit(0);
}

int
UavcanNode::control_callback(uintptr_t handle, uint8_t control_group, uint8_t control_index, float &input)
{
	const actuator_controls_s *controls = (actuator_controls_s *)handle;

	input = controls[control_group].control[control_index];
	return 0;
}

int
UavcanNode::teardown()
{
	for (unsigned i = 0; i < actuator_controls_s::NUM_ACTUATOR_CONTROL_GROUPS; i++) {
		if (_control_subs[i] > 0) {
			::close(_control_subs[i]);
			_control_subs[i] = -1;
		}
	}

	return (_armed_sub >= 0) ? ::close(_armed_sub) : 0;
}

int
UavcanNode::arm_actuators(bool arm)
{
	_is_armed = arm;
	_esc_controller.arm_all_escs(arm);
	return OK;
}

void
UavcanNode::subscribe()
{
	// Subscribe/unsubscribe to required actuator control groups
	uint32_t sub_groups = _groups_required & ~_groups_subscribed;
	uint32_t unsub_groups = _groups_subscribed & ~_groups_required;

	// the first fd used by CAN
	for (unsigned i = 0; i < actuator_controls_s::NUM_ACTUATOR_CONTROL_GROUPS; i++) {
		if (sub_groups & (1 << i)) {
			warnx("subscribe to actuator_controls_%d", i);
			_control_subs[i] = orb_subscribe(_control_topics[i]);
		}

		if (unsub_groups & (1 << i)) {
			warnx("unsubscribe from actuator_controls_%d", i);
			::close(_control_subs[i]);
			_control_subs[i] = -1;
		}

		if (_control_subs[i] > 0) {
			_poll_ids[i] = add_poll_fd(_control_subs[i]);
		}
	}
}

int
UavcanNode::ioctl(file *filp, int cmd, unsigned long arg)
{
	int ret = OK;

	lock();

	switch (cmd) {
	case PWM_SERVO_ARM:
		arm_actuators(true);
		break;

	case PWM_SERVO_SET_ARM_OK:
	case PWM_SERVO_CLEAR_ARM_OK:
	case PWM_SERVO_SET_FORCE_SAFETY_OFF:
		// these are no-ops, as no safety switch
		break;

	case PWM_SERVO_DISARM:
		arm_actuators(false);
		break;

	case MIXERIOCGETOUTPUTCOUNT:
		*(unsigned *)arg = _output_count;
		break;

	case MIXERIOCRESET:
		if (_mixers != nullptr) {
			delete _mixers;
			_mixers = nullptr;
			_groups_required = 0;
		}

		break;

	case MIXERIOCLOADBUF: {
			const char *buf = (const char *)arg;
			unsigned buflen = strnlen(buf, 1024);

			if (_mixers == nullptr) {
				_mixers = new MixerGroup(control_callback, (uintptr_t)_controls);
			}

			if (_mixers == nullptr) {
				_groups_required = 0;
				ret = -ENOMEM;

			} else {

				ret = _mixers->load_from_buf(buf, buflen);

				if (ret != 0) {
					warnx("mixer load failed with %d", ret);
					delete _mixers;
					_mixers = nullptr;
					_groups_required = 0;
					ret = -EINVAL;

				} else {

					_mixers->groups_required(_groups_required);
				}
			}

			break;
		}

	default:
		ret = -ENOTTY;
		break;
	}

	unlock();

	if (ret == -ENOTTY) {
		ret = CDev::ioctl(filp, cmd, arg);
	}

	return ret;
}

void
UavcanNode::print_info()
{
	if (!_instance) {
		warnx("not running, start first");
	}

	(void)pthread_mutex_lock(&_node_mutex);

	// ESC mixer status
	printf("ESC actuators control groups: sub: %u / req: %u / fds: %u\n",
	       (unsigned)_groups_subscribed, (unsigned)_groups_required, _poll_fds_num);
	printf("ESC mixer: %s\n", (_mixers == nullptr) ? "NONE" : "OK");

	if (_outputs.noutputs != 0) {
		printf("ESC output: ");

		for (uint8_t i = 0; i < _outputs.noutputs; i++) {
			printf("%d ", (int)(_outputs.output[i] * 1000));
		}

		printf("\n");

		// ESC status
		int esc_sub = orb_subscribe(ORB_ID(esc_status));
		struct esc_status_s esc;
		memset(&esc, 0, sizeof(esc));
		orb_copy(ORB_ID(esc_status), esc_sub, &esc);

		printf("ESC Status:\n");
		printf("Addr\tV\tA\tTemp\tSetpt\tRPM\tErr\n");

		for (uint8_t i = 0; i < _outputs.noutputs; i++) {
			printf("%d\t",    esc.esc[i].esc_address);
			printf("%3.2f\t", (double)esc.esc[i].esc_voltage);
			printf("%3.2f\t", (double)esc.esc[i].esc_current);
			printf("%3.2f\t", (double)esc.esc[i].esc_temperature);
			printf("%3.2f\t", (double)esc.esc[i].esc_setpoint);
			printf("%d\t",    esc.esc[i].esc_rpm);
			printf("%d",      esc.esc[i].esc_errorcount);
			printf("\n");
		}

		orb_unsubscribe(esc_sub);
	}

	// Sensor bridges
	auto br = _sensor_bridges.getHead();

	while (br != nullptr) {
		printf("Sensor '%s':\n", br->get_name());
		br->print_status();
		printf("\n");
		br = br->getSibling();
	}

	(void)pthread_mutex_unlock(&_node_mutex);
}

/*
 * App entry point
 */
static void print_usage()
{
	warnx("usage: \n"
	      "\tuavcan {start|status|stop|arm|disarm}");
}

extern "C" __EXPORT int uavcan_main(int argc, char *argv[]);

int uavcan_main(int argc, char *argv[])
{
	if (argc < 2) {
		print_usage();
		::exit(1);
	}

	if (!std::strcmp(argv[1], "start")) {
		if (UavcanNode::instance()) {
			// Already running, no error
			warnx("already started");
			::exit(0);
		}

		// Node ID
		int32_t node_id = 0;
		(void)param_get(param_find("UAVCAN_NODE_ID"), &node_id);

		if (node_id < 0 || node_id > uavcan::NodeID::Max || !uavcan::NodeID(node_id).isUnicast()) {
			warnx("Invalid Node ID %i", node_id);
			::exit(1);
		}

		// CAN bitrate
		int32_t bitrate = 0;
		(void)param_get(param_find("UAVCAN_BITRATE"), &bitrate);

		// Start
		warnx("Node ID %u, bitrate %u", node_id, bitrate);
		return UavcanNode::start(node_id, bitrate);
	}

	/* commands below require the app to be started */
	UavcanNode *const inst = UavcanNode::instance();

	if (!inst) {
		errx(1, "application not running");
	}

	if (!std::strcmp(argv[1], "status") || !std::strcmp(argv[1], "info")) {
		inst->print_info();
		::exit(0);
	}

	if (!std::strcmp(argv[1], "arm")) {
		inst->arm_actuators(true);
		::exit(0);
	}

	if (!std::strcmp(argv[1], "disarm")) {
		inst->arm_actuators(false);
		::exit(0);
	}

	if (!std::strcmp(argv[1], "stop")) {
		delete inst;
		::exit(0);
	}

	print_usage();
	::exit(1);
}<|MERGE_RESOLUTION|>--- conflicted
+++ resolved
@@ -1,6 +1,6 @@
 /****************************************************************************
  *
-fileserver *   Copyright (c) 2014 PX4 Development Team. All rights reserved.
+ *   Copyright (c) 2014 PX4 Development Team. All rights reserved.
  *
  * Redistribution and use in source and binary forms, with or without
  * modification, are permitted provided that the following conditions
@@ -216,13 +216,8 @@
 	 * Start the task. Normally it should never exit.
 	 */
 	static auto run_trampoline = [](int, char *[]) {return UavcanNode::_instance->run();};
-<<<<<<< HEAD
-	_instance->_task = task_spawn_cmd("uavcan", SCHED_DEFAULT, SCHED_PRIORITY_ACTUATOR_OUTPUTS, StackSize,
-					  static_cast<main_t>(run_trampoline), nullptr);
-=======
 	_instance->_task = px4_task_spawn_cmd("uavcan", SCHED_DEFAULT, SCHED_PRIORITY_ACTUATOR_OUTPUTS, StackSize,
 					      static_cast<main_t>(run_trampoline), nullptr);
->>>>>>> 52345b4f
 
 	if (_instance->_task < 0) {
 		warnx("start failed: %d", errno);
@@ -520,11 +515,7 @@
 			if (_test_in_progress) {
 				memset(&_outputs, 0, sizeof(_outputs));
 
-<<<<<<< HEAD
-				if (_test_motor.motor_number < NUM_ACTUATOR_OUTPUTS) {
-=======
 				if (_test_motor.motor_number < actuator_outputs_s::NUM_ACTUATOR_OUTPUTS) {
->>>>>>> 52345b4f
 					_outputs.output[_test_motor.motor_number] = _test_motor.value * 2.0f - 1.0f;
 					_outputs.noutputs = _test_motor.motor_number + 1;
 				}
