/****************************************************************************
 *
 *   Copyright (c) 2012-2014 PX4 Development Team. All rights reserved.
 *
 * Redistribution and use in source and binary forms, with or without
 * modification, are permitted provided that the following conditions
 * are met:
 *
 * 1. Redistributions of source code must retain the above copyright
 *    notice, this list of conditions and the following disclaimer.
 * 2. Redistributions in binary form must reproduce the above copyright
 *    notice, this list of conditions and the following disclaimer in
 *    the documentation and/or other materials provided with the
 *    distribution.
 * 3. Neither the name PX4 nor the names of its contributors may be
 *    used to endorse or promote products derived from this software
 *    without specific prior written permission.
 *
 * THIS SOFTWARE IS PROVIDED BY THE COPYRIGHT HOLDERS AND CONTRIBUTORS
 * "AS IS" AND ANY EXPRESS OR IMPLIED WARRANTIES, INCLUDING, BUT NOT
 * LIMITED TO, THE IMPLIED WARRANTIES OF MERCHANTABILITY AND FITNESS
 * FOR A PARTICULAR PURPOSE ARE DISCLAIMED. IN NO EVENT SHALL THE
 * COPYRIGHT OWNER OR CONTRIBUTORS BE LIABLE FOR ANY DIRECT, INDIRECT,
 * INCIDENTAL, SPECIAL, EXEMPLARY, OR CONSEQUENTIAL DAMAGES (INCLUDING,
 * BUT NOT LIMITED TO, PROCUREMENT OF SUBSTITUTE GOODS OR SERVICES; LOSS
 * OF USE, DATA, OR PROFITS; OR BUSINESS INTERRUPTION) HOWEVER CAUSED
 * AND ON ANY THEORY OF LIABILITY, WHETHER IN CONTRACT, STRICT
 * LIABILITY, OR TORT (INCLUDING NEGLIGENCE OR OTHERWISE) ARISING IN
 * ANY WAY OUT OF THE USE OF THIS SOFTWARE, EVEN IF ADVISED OF THE
 * POSSIBILITY OF SUCH DAMAGE.
 *
 ****************************************************************************/

/**
 * @file sensor_params.c
 *
 * Parameters defined by the sensors task.
 *
 * @author Lorenz Meier <lm@inf.ethz.ch>
 * @author Julian Oes <joes@student.ethz.ch>
 * @author Thomas Gubler <thomasgubler@student.ethz.ch>
 */

#include <nuttx/config.h>
#include <systemlib/param/param.h>

/**
 * Gyro X-axis offset
 *
 * @min -10.0
 * @max 10.0
 * @group Sensor Calibration
 */
PARAM_DEFINE_FLOAT(SENS_GYRO_XOFF, 0.0f);

/**
 * Gyro Y-axis offset
 *
 * @min -10.0
 * @max 10.0
 * @group Sensor Calibration
 */
PARAM_DEFINE_FLOAT(SENS_GYRO_YOFF, 0.0f);

/**
 * Gyro Z-axis offset
 *
 * @min -5.0
 * @max 5.0
 * @group Sensor Calibration
 */
PARAM_DEFINE_FLOAT(SENS_GYRO_ZOFF, 0.0f);

/**
 * Gyro X-axis scaling factor
 *
 * @min -1.5
 * @max 1.5
 * @group Sensor Calibration
 */
PARAM_DEFINE_FLOAT(SENS_GYRO_XSCALE, 1.0f);

/**
 * Gyro Y-axis scaling factor
 *
 * @min -1.5
 * @max 1.5
 * @group Sensor Calibration
 */
PARAM_DEFINE_FLOAT(SENS_GYRO_YSCALE, 1.0f);

/**
 * Gyro Z-axis scaling factor
 *
 * @min -1.5
 * @max 1.5
 * @group Sensor Calibration
 */
PARAM_DEFINE_FLOAT(SENS_GYRO_ZSCALE, 1.0f);


/**
 * Magnetometer X-axis offset
 *
 * @min -500.0
 * @max 500.0
 * @group Sensor Calibration
 */
PARAM_DEFINE_FLOAT(SENS_MAG_XOFF, 0.0f);

/**
 * Magnetometer Y-axis offset
 *
 * @min -500.0
 * @max 500.0
 * @group Sensor Calibration
 */
PARAM_DEFINE_FLOAT(SENS_MAG_YOFF, 0.0f);

/**
 * Magnetometer Z-axis offset
 *
 * @min -500.0
 * @max 500.0
 * @group Sensor Calibration
 */
PARAM_DEFINE_FLOAT(SENS_MAG_ZOFF, 0.0f);

/**
 * Magnetometer X-axis scaling factor
 *
 * @group Sensor Calibration
 */
PARAM_DEFINE_FLOAT(SENS_MAG_XSCALE, 1.0f);

/**
 * Magnetometer Y-axis scaling factor
 *
 * @group Sensor Calibration
 */
PARAM_DEFINE_FLOAT(SENS_MAG_YSCALE, 1.0f);

/**
 * Magnetometer Z-axis scaling factor
 *
 * @group Sensor Calibration
 */
PARAM_DEFINE_FLOAT(SENS_MAG_ZSCALE, 1.0f);


/**
 * Accelerometer X-axis offset
 *
 * @group Sensor Calibration
 */
PARAM_DEFINE_FLOAT(SENS_ACC_XOFF, 0.0f);

/**
 * Accelerometer Y-axis offset
 *
 * @group Sensor Calibration
 */
PARAM_DEFINE_FLOAT(SENS_ACC_YOFF, 0.0f);

/**
 * Accelerometer Z-axis offset
 *
 * @group Sensor Calibration
 */
PARAM_DEFINE_FLOAT(SENS_ACC_ZOFF, 0.0f);

/**
 * Accelerometer X-axis scaling factor
 *
 * @group Sensor Calibration
 */
PARAM_DEFINE_FLOAT(SENS_ACC_XSCALE, 1.0f);

/**
 * Accelerometer Y-axis scaling factor
 *
 * @group Sensor Calibration
 */
PARAM_DEFINE_FLOAT(SENS_ACC_YSCALE, 1.0f);

/**
 * Accelerometer Z-axis scaling factor
 *
 * @group Sensor Calibration
 */
PARAM_DEFINE_FLOAT(SENS_ACC_ZSCALE, 1.0f);


/**
 * Differential pressure sensor offset
 *
 * @group Sensor Calibration
 */
PARAM_DEFINE_FLOAT(SENS_DPRES_OFF, 0.0f);

/**
 * Differential pressure sensor analog enabled
 *
 * @group Sensor Calibration
 */
PARAM_DEFINE_INT32(SENS_DPRES_ANA, 0);


/**
 * Board rotation
 *
 * This parameter defines the rotation of the FMU board relative to the platform.
 * Possible values are:
 *    0 = No rotation
 *    1 = Yaw 45°
 *    2 = Yaw 90°
 *    3 = Yaw 135°
 *    4 = Yaw 180°
 *    5 = Yaw 225°
 *    6 = Yaw 270°
 *    7 = Yaw 315°
 *    8 = Roll 180°
 *    9 = Roll 180°, Yaw 45°
 *   10 = Roll 180°, Yaw 90°
 *   11 = Roll 180°, Yaw 135°
 *   12 = Pitch 180°
 *   13 = Roll 180°, Yaw 225°
 *   14 = Roll 180°, Yaw 270°
 *   15 = Roll 180°, Yaw 315°
 *   16 = Roll 90°
 *   17 = Roll 90°, Yaw 45°
 *   18 = Roll 90°, Yaw 90°
 *   19 = Roll 90°, Yaw 135°
 *   20 = Roll 270°
 *   21 = Roll 270°, Yaw 45°
 *   22 = Roll 270°, Yaw 90°
 *   23 = Roll 270°, Yaw 135°
 *   24 = Pitch 90°
 *   25 = Pitch 270°
 *
 * @group Sensor Calibration
 */
PARAM_DEFINE_INT32(SENS_BOARD_ROT, 0);

/**
 * External magnetometer rotation
 *
 * This parameter defines the rotation of the external magnetometer relative
 * to the platform (not relative to the FMU).
 * See SENS_BOARD_ROT for possible values.
 *
 * @group Sensor Calibration
 */
PARAM_DEFINE_INT32(SENS_EXT_MAG_ROT, 0);


/**
 * RC Channel 1 Minimum
 *
 * Minimum value for RC channel 1
 *
 * @min 800.0
 * @max 1500.0
 * @group Radio Calibration
 */
PARAM_DEFINE_FLOAT(RC1_MIN, 1000.0f);

/**
 * RC Channel 1 Trim
 *
 * Mid point value (same as min for throttle)
 *
 * @min 800.0
 * @max 2200.0
 * @group Radio Calibration
 */
PARAM_DEFINE_FLOAT(RC1_TRIM, 1500.0f);

/**
 * RC Channel 1 Maximum
 *
 * Maximum value for RC channel 1
 *
 * @min 1500.0
 * @max 2200.0
 * @group Radio Calibration
 */
PARAM_DEFINE_FLOAT(RC1_MAX, 2000.0f);

/**
 * RC Channel 1 Reverse
 *
 * Set to -1 to reverse channel.
 *
 * @min -1.0
 * @max 1.0
 * @group Radio Calibration
 */
PARAM_DEFINE_FLOAT(RC1_REV, 1.0f);

/**
 * RC Channel 1 dead zone
 *
 * The +- range of this value around the trim value will be considered as zero.
 *
 * @min 0.0
 * @max 100.0
 * @group Radio Calibration
 */
PARAM_DEFINE_FLOAT(RC1_DZ, 10.0f);

/**
 * RC Channel 2 Minimum
 *
 * Minimum value for RC channel 2
 *
 * @min 800.0
 * @max 1500.0
 * @group Radio Calibration
 */
PARAM_DEFINE_FLOAT(RC2_MIN, 1000.0f);

/**
 * RC Channel 2 Trim
 *
 * Mid point value (same as min for throttle)
 *
 * @min 800.0
 * @max 2200.0
 * @group Radio Calibration
 */
PARAM_DEFINE_FLOAT(RC2_TRIM, 1500.0f);

/**
 * RC Channel 2 Maximum
 *
 * Maximum value for RC channel 2
 *
 * @min 1500.0
 * @max 2200.0
 * @group Radio Calibration
 */
PARAM_DEFINE_FLOAT(RC2_MAX, 2000.0f);

/**
 * RC Channel 2 Reverse
 *
 * Set to -1 to reverse channel.
 *
 * @min -1.0
 * @max 1.0
 * @group Radio Calibration
 */
PARAM_DEFINE_FLOAT(RC2_REV, 1.0f);

/**
 * RC Channel 2 dead zone
 *
 * The +- range of this value around the trim value will be considered as zero.
 *
 * @min 0.0
 * @max 100.0
 * @group Radio Calibration
 */
PARAM_DEFINE_FLOAT(RC2_DZ, 10.0f);

PARAM_DEFINE_FLOAT(RC3_MIN, 1000);
PARAM_DEFINE_FLOAT(RC3_TRIM, 1500);
PARAM_DEFINE_FLOAT(RC3_MAX, 2000);
PARAM_DEFINE_FLOAT(RC3_REV, 1.0f);
PARAM_DEFINE_FLOAT(RC3_DZ, 10.0f);

PARAM_DEFINE_FLOAT(RC4_MIN, 1000);
PARAM_DEFINE_FLOAT(RC4_TRIM, 1500);
PARAM_DEFINE_FLOAT(RC4_MAX, 2000);
PARAM_DEFINE_FLOAT(RC4_REV, 1.0f);
PARAM_DEFINE_FLOAT(RC4_DZ, 10.0f);

PARAM_DEFINE_FLOAT(RC5_MIN, 1000);
PARAM_DEFINE_FLOAT(RC5_TRIM, 1500);
PARAM_DEFINE_FLOAT(RC5_MAX, 2000);
PARAM_DEFINE_FLOAT(RC5_REV, 1.0f);
PARAM_DEFINE_FLOAT(RC5_DZ,  10.0f);

PARAM_DEFINE_FLOAT(RC6_MIN, 1000);
PARAM_DEFINE_FLOAT(RC6_TRIM, 1500);
PARAM_DEFINE_FLOAT(RC6_MAX, 2000);
PARAM_DEFINE_FLOAT(RC6_REV, 1.0f);
PARAM_DEFINE_FLOAT(RC6_DZ, 10.0f);

PARAM_DEFINE_FLOAT(RC7_MIN, 1000);
PARAM_DEFINE_FLOAT(RC7_TRIM, 1500);
PARAM_DEFINE_FLOAT(RC7_MAX, 2000);
PARAM_DEFINE_FLOAT(RC7_REV, 1.0f);
PARAM_DEFINE_FLOAT(RC7_DZ, 10.0f);

PARAM_DEFINE_FLOAT(RC8_MIN, 1000);
PARAM_DEFINE_FLOAT(RC8_TRIM, 1500);
PARAM_DEFINE_FLOAT(RC8_MAX, 2000);
PARAM_DEFINE_FLOAT(RC8_REV, 1.0f);
PARAM_DEFINE_FLOAT(RC8_DZ, 10.0f);

PARAM_DEFINE_FLOAT(RC9_MIN, 1000);
PARAM_DEFINE_FLOAT(RC9_TRIM, 1500);
PARAM_DEFINE_FLOAT(RC9_MAX, 2000);
PARAM_DEFINE_FLOAT(RC9_REV, 1.0f);
PARAM_DEFINE_FLOAT(RC9_DZ, 0.0f);

PARAM_DEFINE_FLOAT(RC10_MIN, 1000);
PARAM_DEFINE_FLOAT(RC10_TRIM, 1500);
PARAM_DEFINE_FLOAT(RC10_MAX, 2000);
PARAM_DEFINE_FLOAT(RC10_REV, 1.0f);
PARAM_DEFINE_FLOAT(RC10_DZ, 0.0f);

PARAM_DEFINE_FLOAT(RC11_MIN, 1000);
PARAM_DEFINE_FLOAT(RC11_TRIM, 1500);
PARAM_DEFINE_FLOAT(RC11_MAX, 2000);
PARAM_DEFINE_FLOAT(RC11_REV, 1.0f);
PARAM_DEFINE_FLOAT(RC11_DZ, 0.0f);

PARAM_DEFINE_FLOAT(RC12_MIN, 1000);
PARAM_DEFINE_FLOAT(RC12_TRIM, 1500);
PARAM_DEFINE_FLOAT(RC12_MAX, 2000);
PARAM_DEFINE_FLOAT(RC12_REV, 1.0f);
PARAM_DEFINE_FLOAT(RC12_DZ, 0.0f);

PARAM_DEFINE_FLOAT(RC13_MIN, 1000);
PARAM_DEFINE_FLOAT(RC13_TRIM, 1500);
PARAM_DEFINE_FLOAT(RC13_MAX, 2000);
PARAM_DEFINE_FLOAT(RC13_REV, 1.0f);
PARAM_DEFINE_FLOAT(RC13_DZ, 0.0f);

PARAM_DEFINE_FLOAT(RC14_MIN, 1000);
PARAM_DEFINE_FLOAT(RC14_TRIM, 1500);
PARAM_DEFINE_FLOAT(RC14_MAX, 2000);
PARAM_DEFINE_FLOAT(RC14_REV, 1.0f);
PARAM_DEFINE_FLOAT(RC14_DZ, 0.0f);

PARAM_DEFINE_FLOAT(RC15_MIN, 1000);
PARAM_DEFINE_FLOAT(RC15_TRIM, 1500);
PARAM_DEFINE_FLOAT(RC15_MAX, 2000);
PARAM_DEFINE_FLOAT(RC15_REV, 1.0f);
PARAM_DEFINE_FLOAT(RC15_DZ, 0.0f);

PARAM_DEFINE_FLOAT(RC16_MIN, 1000);
PARAM_DEFINE_FLOAT(RC16_TRIM, 1500);
PARAM_DEFINE_FLOAT(RC16_MAX, 2000);
PARAM_DEFINE_FLOAT(RC16_REV, 1.0f);
PARAM_DEFINE_FLOAT(RC16_DZ, 0.0f);

PARAM_DEFINE_FLOAT(RC17_MIN, 1000);
PARAM_DEFINE_FLOAT(RC17_TRIM, 1500);
PARAM_DEFINE_FLOAT(RC17_MAX, 2000);
PARAM_DEFINE_FLOAT(RC17_REV, 1.0f);
PARAM_DEFINE_FLOAT(RC17_DZ, 0.0f);

PARAM_DEFINE_FLOAT(RC18_MIN, 1000);
PARAM_DEFINE_FLOAT(RC18_TRIM, 1500);
PARAM_DEFINE_FLOAT(RC18_MAX, 2000);
PARAM_DEFINE_FLOAT(RC18_REV, 1.0f);
PARAM_DEFINE_FLOAT(RC18_DZ, 0.0f);

#ifdef CONFIG_ARCH_BOARD_PX4FMU_V1
PARAM_DEFINE_INT32(RC_RL1_DSM_VCC, 0); /* Relay 1 controls DSM VCC */
#endif

/**
 * DSM binding trigger.
 *
 * -1 = Idle, 0 = Start DSM2 bind, 1 = Start DSMX bind
 *
 * @group Radio Calibration
 */
PARAM_DEFINE_INT32(RC_DSM_BIND, -1);


/**
 * Scaling factor for battery voltage sensor on PX4IO.
 *
 * @group Battery Calibration
 */
PARAM_DEFINE_INT32(BAT_V_SCALE_IO, 10000);

#ifdef CONFIG_ARCH_BOARD_PX4FMU_V2
/**
 * Scaling factor for battery voltage sensor on FMU v2.
 *
 * @group Battery Calibration
 */
PARAM_DEFINE_FLOAT(BAT_V_SCALING, 0.0082f);
#elif CONFIG_ARCH_BOARD_AEROCORE
/**
 * Scaling factor for battery voltage sensor on AeroCore.
 *
 * For R70 = 133K, R71 = 10K --> scale = 1.8 * 143 / (4096*10) = 0.0063
 *
 * @group Battery Calibration
 */
PARAM_DEFINE_FLOAT(BAT_V_SCALING, 0.0063f);
#else
/**
 * Scaling factor for battery voltage sensor on FMU v1.
 *
 * FMUv1 standalone: 1/(10 / (47+10)) * (3.3 / 4095) = 0.00459340659
 * FMUv1 with PX4IO: 0.00459340659
 * FMUv1 with PX4IOAR: (3.3f * 52.0f / 5.0f / 4095.0f) = 0.00838095238
 *
 * @group Battery Calibration
 */
PARAM_DEFINE_FLOAT(BAT_V_SCALING, 0.00459340659f);
#endif

/**
 * Scaling factor for battery current sensor.
 *
 * @group Battery Calibration
 */
PARAM_DEFINE_FLOAT(BAT_C_SCALING, 0.0124);	/* scaling for 3DR power brick */


/**
 * Roll control channel mapping.
 *
 * The channel index (starting from 1 for channel 1) indicates
 * which channel should be used for reading roll inputs from.
 * A value of zero indicates the switch is not assigned.
 *
 * @min 0
 * @max 18
 * @group Radio Calibration
 */
PARAM_DEFINE_INT32(RC_MAP_ROLL, 1);

/**
 * Pitch control channel mapping.
 *
 * The channel index (starting from 1 for channel 1) indicates
 * which channel should be used for reading pitch inputs from.
 * A value of zero indicates the switch is not assigned.
 *
 * @min 0
 * @max 18
 * @group Radio Calibration
 */
PARAM_DEFINE_INT32(RC_MAP_PITCH, 2);

/**
 * Failsafe channel mapping.
 *
 * The RC mapping index indicates which channel is used for failsafe
 * If 0, whichever channel is mapped to throttle is used
 * otherwise the value indicates the specific rc channel to use
 *
 * @min 0
 * @max 18
 *
 *
 */
PARAM_DEFINE_INT32(RC_MAP_FAILSAFE, 0);  //Default to throttle function

/**
 * Throttle control channel mapping.
 *
 * The channel index (starting from 1 for channel 1) indicates
 * which channel should be used for reading throttle inputs from.
 * A value of zero indicates the switch is not assigned.
 *
 * @min 0
 * @max 18
 * @group Radio Calibration
 */
PARAM_DEFINE_INT32(RC_MAP_THROTTLE, 3);

/**
 * Yaw control channel mapping.
 *
 * The channel index (starting from 1 for channel 1) indicates
 * which channel should be used for reading yaw inputs from.
 * A value of zero indicates the switch is not assigned.
 *
 * @min 0
 * @max 18
 * @group Radio Calibration
 */
PARAM_DEFINE_INT32(RC_MAP_YAW, 4);

/**
 * Mode switch channel mapping.
 *
 * This is the main flight mode selector.
 * The channel index (starting from 1 for channel 1) indicates
 * which channel should be used for deciding about the main mode.
 * A value of zero indicates the switch is not assigned.
 *
 * @min 0
 * @max 18
 * @group Radio Calibration
 */
PARAM_DEFINE_INT32(RC_MAP_MODE_SW, 0);

/**
 * Return switch channel mapping.
 *
 * @min 0
 * @max 18
 * @group Radio Calibration
 */
PARAM_DEFINE_INT32(RC_MAP_RETURN_SW, 0);

/**
 * Posctl switch channel mapping.
 *
 * @min 0
 * @max 18
 * @group Radio Calibration
 */
PARAM_DEFINE_INT32(RC_MAP_POSCTL_SW, 0);

/**
 * Loiter switch channel mapping.
 *
 * @min 0
 * @max 18
 * @group Radio Calibration
 */
PARAM_DEFINE_INT32(RC_MAP_LOITER_SW, 0);

/**
<<<<<<< HEAD
 * Offboard switch channel mapping.
=======
 * Acro switch channel mapping.
>>>>>>> fb801b6f
 *
 * @min 0
 * @max 18
 * @group Radio Calibration
 */
<<<<<<< HEAD
PARAM_DEFINE_INT32(RC_MAP_OFFB_SW, 0);
=======
PARAM_DEFINE_INT32(RC_MAP_ACRO_SW, 0);
>>>>>>> fb801b6f

/**
 * Flaps channel mapping.
 *
 * @min 0
 * @max 18
 * @group Radio Calibration
 */
PARAM_DEFINE_INT32(RC_MAP_FLAPS, 0);

/**
 * Auxiliary switch 1 channel mapping.
 *
 * Default function: Camera pitch
 *
 * @min 0
 * @max 18
 * @group Radio Calibration
 */
PARAM_DEFINE_INT32(RC_MAP_AUX1, 0);

/**
 * Auxiliary switch 2 channel mapping.
 *
 * Default function: Camera roll
 *
 * @min 0
 * @max 18
 * @group Radio Calibration
 */
PARAM_DEFINE_INT32(RC_MAP_AUX2, 0);	/**< default function: camera roll */

/**
 * Auxiliary switch 3 channel mapping.
 *
 * Default function: Camera azimuth / yaw
 *
 * @min 0
 * @max 18
 * @group Radio Calibration
 */
PARAM_DEFINE_INT32(RC_MAP_AUX3, 0);


/**
 * Failsafe channel PWM threshold.
 *
 * @min 800
 * @max 2200
 * @group Radio Calibration
 */
PARAM_DEFINE_INT32(RC_FAILS_THR, 0);

/**
 * Threshold for selecting assist mode
 *
 * min:-1
 * max:+1
 *
 * 0-1 indicate where in the full channel range the threshold sits
 * 		0 : min
 * 		1 : max
 * sign indicates polarity of comparison
 * 		positive : true when channel>th
 * 		negative : true when channel<th
 *
 */
PARAM_DEFINE_FLOAT(RC_ASSIST_TH, 0.25f);

/**
 * Threshold for selecting auto mode
 *
 * min:-1
 * max:+1
 *
 * 0-1 indicate where in the full channel range the threshold sits
 * 		0 : min
 * 		1 : max
 * sign indicates polarity of comparison
 * 		positive : true when channel>th
 * 		negative : true when channel<th
 *
 */
PARAM_DEFINE_FLOAT(RC_AUTO_TH, 0.75f);

/**
 * Threshold for selecting posctl mode
 *
 * min:-1
 * max:+1
 *
 * 0-1 indicate where in the full channel range the threshold sits
 * 		0 : min
 * 		1 : max
 * sign indicates polarity of comparison
 * 		positive : true when channel>th
 * 		negative : true when channel<th
 *
 */
PARAM_DEFINE_FLOAT(RC_POSCTL_TH, 0.5f);

/**
 * Threshold for selecting return to launch mode
 *
 * min:-1
 * max:+1
 *
 * 0-1 indicate where in the full channel range the threshold sits
 * 		0 : min
 * 		1 : max
 * sign indicates polarity of comparison
 * 		positive : true when channel>th
 * 		negative : true when channel<th
 *
 */
PARAM_DEFINE_FLOAT(RC_RETURN_TH, 0.5f);

/**
 * Threshold for selecting loiter mode
 *
 * min:-1
 * max:+1
 *
 * 0-1 indicate where in the full channel range the threshold sits
 * 		0 : min
 * 		1 : max
 * sign indicates polarity of comparison
 * 		positive : true when channel>th
 * 		negative : true when channel<th
 *
 */
PARAM_DEFINE_FLOAT(RC_LOITER_TH, 0.5f);

/**
<<<<<<< HEAD
 * Threshold for selecting offboard mode
=======
 * Threshold for selecting acro mode
>>>>>>> fb801b6f
 *
 * min:-1
 * max:+1
 *
 * 0-1 indicate where in the full channel range the threshold sits
 * 		0 : min
 * 		1 : max
 * sign indicates polarity of comparison
 * 		positive : true when channel>th
 * 		negative : true when channel<th
 *
 */
<<<<<<< HEAD
PARAM_DEFINE_FLOAT(RC_OFFB_TH, 0.5f);
=======
PARAM_DEFINE_FLOAT(RC_ACRO_TH, 0.5f);
>>>>>>> fb801b6f
<|MERGE_RESOLUTION|>--- conflicted
+++ resolved
@@ -626,21 +626,22 @@
 PARAM_DEFINE_INT32(RC_MAP_LOITER_SW, 0);
 
 /**
-<<<<<<< HEAD
+ * Acro switch channel mapping.
+ *
+ * @min 0
+ * @max 18
+ * @group Radio Calibration
+ */
+PARAM_DEFINE_INT32(RC_MAP_ACRO_SW, 0);
+
+/**
  * Offboard switch channel mapping.
-=======
- * Acro switch channel mapping.
->>>>>>> fb801b6f
- *
- * @min 0
- * @max 18
- * @group Radio Calibration
- */
-<<<<<<< HEAD
+ *
+ * @min 0
+ * @max 18
+ * @group Radio Calibration
+ */
 PARAM_DEFINE_INT32(RC_MAP_OFFB_SW, 0);
-=======
-PARAM_DEFINE_INT32(RC_MAP_ACRO_SW, 0);
->>>>>>> fb801b6f
 
 /**
  * Flaps channel mapping.
@@ -775,11 +776,7 @@
 PARAM_DEFINE_FLOAT(RC_LOITER_TH, 0.5f);
 
 /**
-<<<<<<< HEAD
- * Threshold for selecting offboard mode
-=======
  * Threshold for selecting acro mode
->>>>>>> fb801b6f
  *
  * min:-1
  * max:+1
@@ -792,8 +789,4 @@
  * 		negative : true when channel<th
  *
  */
-<<<<<<< HEAD
-PARAM_DEFINE_FLOAT(RC_OFFB_TH, 0.5f);
-=======
-PARAM_DEFINE_FLOAT(RC_ACRO_TH, 0.5f);
->>>>>>> fb801b6f
+PARAM_DEFINE_FLOAT(RC_ACRO_TH, 0.5f);