/****************************************************************************
 *
 *   Copyright (c) 2013-2016 PX4 Development Team. All rights reserved.
 *
 * Redistribution and use in source and binary forms, with or without
 * modification, are permitted provided that the following conditions
 * are met:
 *
 * 1. Redistributions of source code must retain the above copyright
 *    notice, this list of conditions and the following disclaimer.
 * 2. Redistributions in binary form must reproduce the above copyright
 *    notice, this list of conditions and the following disclaimer in
 *    the documentation and/or other materials provided with the
 *    distribution.
 * 3. Neither the name PX4 nor the names of its contributors may be
 *    used to endorse or promote products derived from this software
 *    without specific prior written permission.
 *
 * THIS SOFTWARE IS PROVIDED BY THE COPYRIGHT HOLDERS AND CONTRIBUTORS
 * "AS IS" AND ANY EXPRESS OR IMPLIED WARRANTIES, INCLUDING, BUT NOT
 * LIMITED TO, THE IMPLIED WARRANTIES OF MERCHANTABILITY AND FITNESS
 * FOR A PARTICULAR PURPOSE ARE DISCLAIMED. IN NO EVENT SHALL THE
 * COPYRIGHT OWNER OR CONTRIBUTORS BE LIABLE FOR ANY DIRECT, INDIRECT,
 * INCIDENTAL, SPECIAL, EXEMPLARY, OR CONSEQUENTIAL DAMAGES (INCLUDING,
 * BUT NOT LIMITED TO, PROCUREMENT OF SUBSTITUTE GOODS OR SERVICES; LOSS
 * OF USE, DATA, OR PROFITS; OR BUSINESS INTERRUPTION) HOWEVER CAUSED
 * AND ON ANY THEORY OF LIABILITY, WHETHER IN CONTRACT, STRICT
 * LIABILITY, OR TORT (INCLUDING NEGLIGENCE OR OTHERWISE) ARISING IN
 * ANY WAY OUT OF THE USE OF THIS SOFTWARE, EVEN IF ADVISED OF THE
 * POSSIBILITY OF SUCH DAMAGE.
 *
 ****************************************************************************/

/**
 * @file commander.cpp
 *
 * Main state machine / business logic
 *
 * @author Petri Tanskanen	<petri.tanskanen@inf.ethz.ch>
 * @author Lorenz Meier		<lorenz@px4.io>
 * @author Thomas Gubler	<thomas@px4.io>
 * @author Julian Oes		<julian@oes.ch>
 * @author Anton Babushkin	<anton@px4.io>
 * @author Sander Smeets	<sander@droneslab.com>
 */

#include <px4_config.h>
#include <px4_posix.h>
#include <px4_time.h>
#include <px4_tasks.h>
#include <pthread.h>
#include <stdio.h>
#include <sys/stat.h>
#include <stdlib.h>
#include <stdbool.h>
#include <string.h>
#include <unistd.h>
#include <fcntl.h>
#include <errno.h>
#include <systemlib/err.h>
#include <systemlib/circuit_breaker.h>
#include <systemlib/mavlink_log.h>
//#include <debug.h>
#include <sys/stat.h>
#include <string.h>
#include <math.h>
#include <poll.h>
#include <float.h>

#include <uORB/uORB.h>
#include <uORB/topics/sensor_combined.h>
#include <uORB/topics/battery_status.h>
#include <uORB/topics/manual_control_setpoint.h>
#include <uORB/topics/offboard_control_mode.h>
#include <uORB/topics/home_position.h>
#include <uORB/topics/vehicle_global_position.h>
#include <uORB/topics/vehicle_local_position.h>
#include <uORB/topics/vehicle_attitude.h>
#include <uORB/topics/position_setpoint_triplet.h>
#include <uORB/topics/vehicle_gps_position.h>
#include <uORB/topics/vehicle_command.h>
#include <uORB/topics/subsystem_info.h>
#include <uORB/topics/actuator_controls.h>
#include <uORB/topics/actuator_armed.h>
#include <uORB/topics/parameter_update.h>
#include <uORB/topics/differential_pressure.h>
#include <uORB/topics/safety.h>
#include <uORB/topics/system_power.h>
#include <uORB/topics/mission.h>
#include <uORB/topics/mission_result.h>
#include <uORB/topics/geofence_result.h>
#include <uORB/topics/telemetry_status.h>
#include <uORB/topics/vtol_vehicle_status.h>
#include <uORB/topics/vehicle_land_detected.h>
#include <uORB/topics/input_rc.h>
#include <uORB/topics/vehicle_command_ack.h>
#include <uORB/topics/mavlink_log.h>
#include <uORB/topics/cpuload.h>

#include <drivers/drv_led.h>
#include <drivers/drv_hrt.h>
#include <drivers/drv_tone_alarm.h>

#include <systemlib/param/param.h>
#include <systemlib/systemlib.h>
#include <systemlib/err.h>
#include <systemlib/rc_check.h>
#include <geo/geo.h>
#include <systemlib/state_table.h>
#include <dataman/dataman.h>
#include <navigator/navigation.h>

#include "px4_custom_mode.h"
#include "commander_helper.h"
#include "state_machine_helper.h"
#include "calibration_routines.h"
#include "accelerometer_calibration.h"
#include "gyro_calibration.h"
#include "mag_calibration.h"
#include "baro_calibration.h"
#include "rc_calibration.h"
#include "airspeed_calibration.h"
#include "esc_calibration.h"
#include "PreflightCheck.h"

/* oddly, ERROR is not defined for c++ */
#ifdef ERROR
# undef ERROR
#endif
static const int ERROR = -1;

static constexpr uint8_t COMMANDER_MAX_GPS_NOISE = 60;		/**< Maximum percentage signal to noise ratio allowed for GPS reception */

/* Decouple update interval and hysteresis counters, all depends on intervals */
#define COMMANDER_MONITORING_INTERVAL 10000
#define COMMANDER_MONITORING_LOOPSPERMSEC (1/(COMMANDER_MONITORING_INTERVAL/1000.0f))

#define MAVLINK_OPEN_INTERVAL 50000

#define STICK_ON_OFF_LIMIT 0.9f

#define POSITION_TIMEOUT		(1 * 1000 * 1000)	/**< consider the local or global position estimate invalid after 1000ms */
#define FAILSAFE_DEFAULT_TIMEOUT	(3 * 1000 * 1000)	/**< hysteresis time - the failsafe will trigger after 3 seconds in this state */
#define OFFBOARD_TIMEOUT		500000
#define DIFFPRESS_TIMEOUT		2000000

#define HOTPLUG_SENS_TIMEOUT		(8 * 1000 * 1000)	/**< wait for hotplug sensors to come online for upto 8 seconds */

#define PRINT_INTERVAL	5000000
#define PRINT_MODE_REJECT_INTERVAL	500000

#define INAIR_RESTART_HOLDOFF_INTERVAL	500000

#define HIL_ID_MIN 1000
#define HIL_ID_MAX 1999

enum MAV_MODE_FLAG {
	MAV_MODE_FLAG_CUSTOM_MODE_ENABLED = 1, /* 0b00000001 Reserved for future use. | */
	MAV_MODE_FLAG_TEST_ENABLED = 2, /* 0b00000010 system has a test mode enabled. This flag is intended for temporary system tests and should not be used for stable implementations. | */
	MAV_MODE_FLAG_AUTO_ENABLED = 4, /* 0b00000100 autonomous mode enabled, system finds its own goal positions. Guided flag can be set or not, depends on the actual implementation. | */
	MAV_MODE_FLAG_GUIDED_ENABLED = 8, /* 0b00001000 guided mode enabled, system flies MISSIONs / mission items. | */
	MAV_MODE_FLAG_STABILIZE_ENABLED = 16, /* 0b00010000 system stabilizes electronically its attitude (and optionally position). It needs however further control inputs to move around. | */
	MAV_MODE_FLAG_HIL_ENABLED = 32, /* 0b00100000 hardware in the loop simulation. All motors / actuators are blocked, but internal software is full operational. | */
	MAV_MODE_FLAG_MANUAL_INPUT_ENABLED = 64, /* 0b01000000 remote control input is enabled. | */
	MAV_MODE_FLAG_SAFETY_ARMED = 128, /* 0b10000000 MAV safety set to armed. Motors are enabled / running / can start. Ready to fly. | */
	MAV_MODE_FLAG_ENUM_END = 129, /*  | */
};


/* Mavlink log uORB handle */
static orb_advert_t mavlink_log_pub = 0;

/* System autostart ID */
static int autostart_id;

/* flags */
static bool commander_initialized = false;
static volatile bool thread_should_exit = false;	/**< daemon exit flag */
static volatile bool thread_running = false;		/**< daemon status flag */
static int daemon_task;					/**< Handle of daemon task / thread */
static bool need_param_autosave = false;		/**< Flag set to true if parameters should be autosaved in next iteration (happens on param update and if functionality is enabled) */
static bool _usb_telemetry_active = false;
static hrt_abstime commander_boot_timestamp = 0;

static unsigned int leds_counter;
/* To remember when last notification was sent */
static uint64_t last_print_mode_reject_time = 0;
static uint64_t _inair_last_time = 0;

static float eph_threshold = 5.0f;
static float epv_threshold = 10.0f;

static struct vehicle_status_s status = {};
static struct battery_status_s battery = {};
static struct actuator_armed_s armed = {};
static struct safety_s safety = {};
static struct vehicle_control_mode_s control_mode = {};
static struct offboard_control_mode_s offboard_control_mode = {};
static struct home_position_s _home = {};
static int32_t _flight_mode_slots[manual_control_setpoint_s::MODE_SLOT_MAX];
static struct commander_state_s internal_state = {};

static uint8_t main_state_before_rtl = commander_state_s::MAIN_STATE_MAX;
static unsigned _last_mission_instance = 0;
struct manual_control_setpoint_s sp_man = {};		///< the current manual control setpoint
static manual_control_setpoint_s _last_sp_man = {};	///< the manual control setpoint valid at the last mode switch

static struct vtol_vehicle_status_s vtol_status = {};
static struct cpuload_s cpuload = {};


static uint8_t main_state_prev = 0;
static bool rtl_on = false;

static struct status_flags_s status_flags = {};

static uint64_t rc_signal_lost_timestamp;		// Time at which the RC reception was lost

static float avionics_power_rail_voltage;		// voltage of the avionics power rail


/**
 * The daemon app only briefly exists to start
 * the background job. The stack size assigned in the
 * Makefile does only apply to this management task.
 *
 * The actual stack size should be set in the call
 * to task_create().
 *
 * @ingroup apps
 */
extern "C" __EXPORT int commander_main(int argc, char *argv[]);

/**
 * Print the correct usage.
 */
void usage(const char *reason);

/**
 * React to commands that are sent e.g. from the mavlink module.
 */
bool handle_command(struct vehicle_status_s *status, const struct safety_s *safety, struct vehicle_command_s *cmd,
		    struct actuator_armed_s *armed, struct home_position_s *home, struct vehicle_global_position_s *global_pos,
		    struct vehicle_local_position_s *local_pos, struct vehicle_attitude_s *attitude, orb_advert_t *home_pub,
		    orb_advert_t *command_ack_pub, struct vehicle_command_ack_s *command_ack);

/**
 * Mainloop of commander.
 */
int commander_thread_main(int argc, char *argv[]);

void control_status_leds(vehicle_status_s *status_local, const actuator_armed_s *actuator_armed, bool changed,
			 battery_status_s *battery_local, const cpuload_s *cpuload_local);

void get_circuit_breaker_params();

void check_valid(hrt_abstime timestamp, hrt_abstime timeout, bool valid_in, bool *valid_out, bool *changed);

transition_result_t set_main_state_rc(struct vehicle_status_s *status);

void set_control_mode();

bool stabilization_required();

void print_reject_mode(struct vehicle_status_s *current_status, const char *msg);

void print_reject_arm(const char *msg);

void print_status();

transition_result_t check_navigation_state_machine(struct vehicle_status_s *status,
		struct vehicle_control_mode_s *control_mode, struct vehicle_local_position_s *local_pos);

transition_result_t arm_disarm(bool arm, orb_advert_t *mavlink_log_pub, const char *armedBy);

/**
* @brief This function initializes the home position of the vehicle. This happens first time we get a good GPS fix and each
*		 time the vehicle is armed with a good GPS fix.
**/
static void commander_set_home_position(orb_advert_t &homePub, home_position_s &home,
					const vehicle_local_position_s &localPosition, const vehicle_global_position_s &globalPosition,
					const vehicle_attitude_s &attitude);

/**
 * Loop that runs at a lower rate and priority for calibration and parameter tasks.
 */
void *commander_low_prio_loop(void *arg);

void answer_command(struct vehicle_command_s &cmd, unsigned result,
					orb_advert_t &command_ack_pub, vehicle_command_ack_s &command_ack);

/**
 * check whether autostart ID is in the reserved range for HIL setups
 */
bool is_hil_setup(int id);

bool is_hil_setup(int id) {
	return (id >= HIL_ID_MIN) && (id <= HIL_ID_MAX);
}


int commander_main(int argc, char *argv[])
{
	if (argc < 2) {
		usage("missing command");
		return 1;
	}

	if (!strcmp(argv[1], "start")) {

		if (thread_running) {
			warnx("already running");
			/* this is not an error */
			return 0;
		}

		thread_should_exit = false;
		daemon_task = px4_task_spawn_cmd("commander",
					     SCHED_DEFAULT,
					     SCHED_PRIORITY_DEFAULT + 40,
					     3600,
					     commander_thread_main,
					     (char * const *)&argv[0]);

		unsigned constexpr max_wait_us = 1000000;
		unsigned constexpr max_wait_steps = 2000;

		unsigned i;
		for (i = 0; i < max_wait_steps; i++) {
			usleep(max_wait_us / max_wait_steps);
			if (thread_running) {
				break;
			}
		}

		return !(i < max_wait_steps);
	}

	if (!strcmp(argv[1], "stop")) {

		if (!thread_running) {
			warnx("commander already stopped");
			return 0;
		}

		thread_should_exit = true;

		while (thread_running) {
			usleep(200000);
			warnx(".");
		}

		warnx("terminated.");

		return 0;
	}

	/* commands needing the app to run below */
	if (!thread_running) {
		warnx("\tcommander not started");
		return 1;
	}

	if (!strcmp(argv[1], "status")) {
		print_status();
		return 0;
	}

	if (!strcmp(argv[1], "calibrate")) {
		if (argc > 2) {
			int calib_ret = OK;
			if (!strcmp(argv[2], "mag")) {
				calib_ret = do_mag_calibration(&mavlink_log_pub);
			} else if (!strcmp(argv[2], "accel")) {
				calib_ret = do_accel_calibration(&mavlink_log_pub);
			} else if (!strcmp(argv[2], "gyro")) {
				calib_ret = do_gyro_calibration(&mavlink_log_pub);
			} else if (!strcmp(argv[2], "level")) {
				calib_ret = do_level_calibration(&mavlink_log_pub);
			} else if (!strcmp(argv[2], "esc")) {
				calib_ret = do_esc_calibration(&mavlink_log_pub, &armed);
			} else if (!strcmp(argv[2], "airspeed")) {
				calib_ret = do_airspeed_calibration(&mavlink_log_pub);
			} else {
				warnx("argument %s unsupported.", argv[2]);
			}

			if (calib_ret) {
				warnx("calibration failed, exiting.");
				return 1;
			} else {
				return 0;
			}
		} else {
			warnx("missing argument");
		}
	}

	if (!strcmp(argv[1], "check")) {
		int checkres = 0;
		checkres = preflight_check(&status, &mavlink_log_pub, false, true, &status_flags, &battery);
		warnx("Preflight check: %s", (checkres == 0) ? "OK" : "FAILED");
		checkres = preflight_check(&status, &mavlink_log_pub, true, true, &status_flags, &battery);
		warnx("Prearm check: %s", (checkres == 0) ? "OK" : "FAILED");
		return 0;
	}

	if (!strcmp(argv[1], "arm")) {
		if (TRANSITION_CHANGED != arm_disarm(true, &mavlink_log_pub, "command line")) {
			warnx("arming failed");
		}
		return 0;
	}

	if (!strcmp(argv[1], "disarm")) {
		if (TRANSITION_DENIED == arm_disarm(false, &mavlink_log_pub, "command line")) {
			warnx("rejected disarm");
		}
		return 0;
	}

	if (!strcmp(argv[1], "takeoff")) {

		/* see if we got a home position */
		if (status_flags.condition_home_position_valid) {

			if (TRANSITION_DENIED != arm_disarm(true, &mavlink_log_pub, "command line")) {

				vehicle_command_s cmd = {};
				cmd.target_system = status.system_id;
				cmd.target_component = status.component_id;

				cmd.command = vehicle_command_s::VEHICLE_CMD_NAV_TAKEOFF;
				cmd.param1 = NAN; /* minimum pitch */
				/* param 2-3 unused */
				cmd.param2 = NAN;
				cmd.param3 = NAN;
				cmd.param4 = NAN;
				cmd.param5 = NAN;
				cmd.param6 = NAN;
				cmd.param7 = NAN;

				orb_advert_t h = orb_advertise(ORB_ID(vehicle_command), &cmd);
				(void)orb_unadvertise(h);

			} else {
				warnx("arming failed");
			}

		} else {
			warnx("rejecting takeoff, no position lock yet. Please retry..");
		}

		return 0;
	}

	if (!strcmp(argv[1], "land")) {

		vehicle_command_s cmd = {};
		cmd.target_system = status.system_id;
		cmd.target_component = status.component_id;

		cmd.command = vehicle_command_s::VEHICLE_CMD_NAV_LAND;
		/* param 2-3 unused */
		cmd.param2 = NAN;
		cmd.param3 = NAN;
		cmd.param4 = NAN;
		cmd.param5 = NAN;
		cmd.param6 = NAN;
		cmd.param7 = NAN;

		orb_advert_t h = orb_advertise(ORB_ID(vehicle_command), &cmd);
		(void)orb_unadvertise(h);

		return 0;
	}

	if (!strcmp(argv[1], "mode")) {
		if (argc > 2) {
			uint8_t new_main_state = commander_state_s::MAIN_STATE_MAX;
			if (!strcmp(argv[2], "manual")) {
				new_main_state = commander_state_s::MAIN_STATE_MANUAL;
			} else if (!strcmp(argv[2], "altctl")) {
				new_main_state = commander_state_s::MAIN_STATE_ALTCTL;
			} else if (!strcmp(argv[2], "posctl")) {
				new_main_state = commander_state_s::MAIN_STATE_POSCTL;
			} else if (!strcmp(argv[2], "auto:mission")) {
				new_main_state = commander_state_s::MAIN_STATE_AUTO_MISSION;
			} else if (!strcmp(argv[2], "auto:loiter")) {
				new_main_state = commander_state_s::MAIN_STATE_AUTO_LOITER;
			} else if (!strcmp(argv[2], "auto:rtl")) {
				new_main_state = commander_state_s::MAIN_STATE_AUTO_RTL;
			} else if (!strcmp(argv[2], "acro")) {
				new_main_state = commander_state_s::MAIN_STATE_ACRO;
			} else if (!strcmp(argv[2], "offboard")) {
				new_main_state = commander_state_s::MAIN_STATE_OFFBOARD;
			} else if (!strcmp(argv[2], "stabilized")) {
				new_main_state = commander_state_s::MAIN_STATE_STAB;
			} else if (!strcmp(argv[2], "rattitude")) {
				new_main_state = commander_state_s::MAIN_STATE_RATTITUDE;
			} else if (!strcmp(argv[2], "auto:takeoff")) {
				new_main_state = commander_state_s::MAIN_STATE_AUTO_TAKEOFF;
			} else if (!strcmp(argv[2], "auto:land")) {
				new_main_state = commander_state_s::MAIN_STATE_AUTO_LAND;
			} else {
				warnx("argument %s unsupported.", argv[2]);
			}

			if (TRANSITION_DENIED == main_state_transition(&status, new_main_state, main_state_prev,  &status_flags, &internal_state)) {
				warnx("mode change failed");
			}
			return 0;

		} else {
			warnx("missing argument");
		}
	}

	if (!strcmp(argv[1], "lockdown")) {

		if (argc < 3) {
			usage("not enough arguments, missing [on, off]");
			return 1;
		}

		vehicle_command_s cmd = {};
		cmd.target_system = status.system_id;
		cmd.target_component = status.component_id;

		cmd.command = vehicle_command_s::VEHICLE_CMD_DO_FLIGHTTERMINATION;
		/* if the comparison matches for off (== 0) set 0.0f, 2.0f (on) else */
		cmd.param1 = strcmp(argv[2], "off") ? 2.0f : 0.0f; /* lockdown */

		// XXX inspect use of publication handle
		(void)orb_advertise(ORB_ID(vehicle_command), &cmd);

		return 0;
	}

	usage("unrecognized command");
	return 1;
}

void usage(const char *reason)
{
	if (reason && *reason > 0) {
		PX4_INFO("%s", reason);
	}

	PX4_INFO("usage: commander {start|stop|status|calibrate|check|arm|disarm|takeoff|land|mode}\n");
}

void print_status()
{
	warnx("type: %s", (status.is_rotary_wing) ? "symmetric motion" : "forward motion");
	warnx("safety: USB enabled: %s, power state valid: %s", (status_flags.usb_connected) ? "[OK]" : "[NO]",
	      (status_flags.condition_power_input_valid) ? " [OK]" : "[NO]");
	warnx("avionics rail: %6.2f V", (double)avionics_power_rail_voltage);
	warnx("home: lat = %.7f, lon = %.7f, alt = %.2f, yaw: %.2f", _home.lat, _home.lon, (double)_home.alt, (double)_home.yaw);
	warnx("home: x = %.7f, y = %.7f, z = %.2f ", (double)_home.x, (double)_home.y, (double)_home.z);
	warnx("datalink: %s", (status.data_link_lost) ? "LOST" : "OK");

#ifdef __PX4_POSIX
	warnx("main state: %d", internal_state.main_state);
	warnx("nav state: %d", status.nav_state);
#endif

	/* read all relevant states */
	int state_sub = orb_subscribe(ORB_ID(vehicle_status));
	struct vehicle_status_s state;
	orb_copy(ORB_ID(vehicle_status), state_sub, &state);

	const char *armed_str;

	switch (status.arming_state) {
	case vehicle_status_s::ARMING_STATE_INIT:
		armed_str = "INIT";
		break;

	case vehicle_status_s::ARMING_STATE_STANDBY:
		armed_str = "STANDBY";
		break;

	case vehicle_status_s::ARMING_STATE_ARMED:
		armed_str = "ARMED";
		break;

	case vehicle_status_s::ARMING_STATE_ARMED_ERROR:
		armed_str = "ARMED_ERROR";
		break;

	case vehicle_status_s::ARMING_STATE_STANDBY_ERROR:
		armed_str = "STANDBY_ERROR";
		break;

	case vehicle_status_s::ARMING_STATE_REBOOT:
		armed_str = "REBOOT";
		break;

	case vehicle_status_s::ARMING_STATE_IN_AIR_RESTORE:
		armed_str = "IN_AIR_RESTORE";
		break;

	default:
		armed_str = "ERR: UNKNOWN STATE";
		break;
	}

	px4_close(state_sub);


	warnx("arming: %s", armed_str);
}

static orb_advert_t status_pub;

transition_result_t arm_disarm(bool arm, orb_advert_t *mavlink_log_pub_local, const char *armedBy)
{
	transition_result_t arming_res = TRANSITION_NOT_CHANGED;

	// For HIL platforms, require that simulated sensors are connected
	if (arm && hrt_absolute_time() > commander_boot_timestamp + INAIR_RESTART_HOLDOFF_INTERVAL &&
		is_hil_setup(autostart_id) && status.hil_state != vehicle_status_s::HIL_STATE_ON) {
		mavlink_and_console_log_critical(mavlink_log_pub_local, "HIL platform: Connect to simulator before arming");
		return TRANSITION_DENIED;
	}

	// Transition the armed state. By passing mavlink_log_pub to arming_state_transition it will
	// output appropriate error messages if the state cannot transition.
	arming_res = arming_state_transition(&status,
					     &battery,
					     &safety,
					     arm ? vehicle_status_s::ARMING_STATE_ARMED : vehicle_status_s::ARMING_STATE_STANDBY,
					     &armed,
					     true /* fRunPreArmChecks */,
					     mavlink_log_pub_local,
					     &status_flags,
					     avionics_power_rail_voltage);

	if (arming_res == TRANSITION_CHANGED) {
		mavlink_log_info(mavlink_log_pub_local, "[cmd] %s by %s", arm ? "ARMED" : "DISARMED", armedBy);

	} else if (arming_res == TRANSITION_DENIED) {
		tune_negative(true);
	}

	return arming_res;
}

bool handle_command(struct vehicle_status_s *status_local, const struct safety_s *safety_local,
		    struct vehicle_command_s *cmd, struct actuator_armed_s *armed_local,
		    struct home_position_s *home, struct vehicle_global_position_s *global_pos,
		    struct vehicle_local_position_s *local_pos, struct vehicle_attitude_s *attitude, orb_advert_t *home_pub,
		    orb_advert_t *command_ack_pub, struct vehicle_command_ack_s *command_ack)
{
	/* only handle commands that are meant to be handled by this system and component */
	if (cmd->target_system != status_local->system_id || ((cmd->target_component != status_local->component_id)
			&& (cmd->target_component != 0))) { // component_id 0: valid for all components
		return false;
	}

	/* result of the command */
	unsigned cmd_result = vehicle_command_s::VEHICLE_CMD_RESULT_UNSUPPORTED;

	/* request to set different system mode */
	switch (cmd->command) {
	case vehicle_command_s::VEHICLE_CMD_DO_REPOSITION: {

		// Just switch the flight mode here, the navigator takes care of
		// doing something sensible with the coordinates. Its designed
		// to not require navigator and command to receive / process
		// the data at the exact same time.

		// Check if a mode switch had been requested
		if ((((uint32_t)cmd->param2) & 1) > 0) {
			transition_result_t main_ret = main_state_transition(status_local, commander_state_s::MAIN_STATE_AUTO_LOITER, main_state_prev, &status_flags, &internal_state);

			if ((main_ret != TRANSITION_DENIED)) {
				cmd_result = vehicle_command_s::VEHICLE_CMD_RESULT_ACCEPTED;

			} else {
				cmd_result = vehicle_command_s::VEHICLE_CMD_RESULT_TEMPORARILY_REJECTED;
				mavlink_log_critical(&mavlink_log_pub, "Rejecting reposition command");
			}
		} else {
			cmd_result = vehicle_command_s::VEHICLE_CMD_RESULT_ACCEPTED;
		}
	}
	break;
	case vehicle_command_s::VEHICLE_CMD_DO_SET_MODE: {
			uint8_t base_mode = (uint8_t)cmd->param1;
			uint8_t custom_main_mode = (uint8_t)cmd->param2;
			uint8_t custom_sub_mode = (uint8_t)cmd->param3;

			transition_result_t arming_ret = TRANSITION_NOT_CHANGED;

			transition_result_t main_ret = TRANSITION_NOT_CHANGED;

			/* set HIL state */
			hil_state_t new_hil_state = (base_mode & MAV_MODE_FLAG_HIL_ENABLED) ? vehicle_status_s::HIL_STATE_ON : vehicle_status_s::HIL_STATE_OFF;
			transition_result_t hil_ret = hil_state_transition(new_hil_state, status_pub, status_local, &mavlink_log_pub);

			// Transition the arming state
			bool cmd_arm = base_mode & MAV_MODE_FLAG_SAFETY_ARMED;

			arming_ret = arm_disarm(cmd_arm, &mavlink_log_pub, "set mode command");

			/* update home position on arming if at least 500 ms from commander start spent to avoid setting home on in-air restart */
			if (cmd_arm && (arming_ret == TRANSITION_CHANGED) &&
				(hrt_absolute_time() > (commander_boot_timestamp + INAIR_RESTART_HOLDOFF_INTERVAL))) {

				commander_set_home_position(*home_pub, *home, *local_pos, *global_pos, *attitude);
			}

			if (base_mode & MAV_MODE_FLAG_CUSTOM_MODE_ENABLED) {
				/* use autopilot-specific mode */
				if (custom_main_mode == PX4_CUSTOM_MAIN_MODE_MANUAL) {
					/* MANUAL */
					main_ret = main_state_transition(status_local, commander_state_s::MAIN_STATE_MANUAL, main_state_prev, &status_flags, &internal_state);

				} else if (custom_main_mode == PX4_CUSTOM_MAIN_MODE_ALTCTL) {
					/* ALTCTL */
					main_ret = main_state_transition(status_local, commander_state_s::MAIN_STATE_ALTCTL, main_state_prev, &status_flags, &internal_state);

				} else if (custom_main_mode == PX4_CUSTOM_MAIN_MODE_POSCTL) {
					/* POSCTL */
					main_ret = main_state_transition(status_local, commander_state_s::MAIN_STATE_POSCTL, main_state_prev, &status_flags, &internal_state);

				} else if (custom_main_mode == PX4_CUSTOM_MAIN_MODE_AUTO) {
					/* AUTO */
					if (custom_sub_mode > 0) {
						switch(custom_sub_mode) {
						case PX4_CUSTOM_SUB_MODE_AUTO_LOITER:
							main_ret = main_state_transition(status_local, commander_state_s::MAIN_STATE_AUTO_LOITER, main_state_prev, &status_flags, &internal_state);
							break;
						case PX4_CUSTOM_SUB_MODE_AUTO_MISSION:
							main_ret = main_state_transition(status_local, commander_state_s::MAIN_STATE_AUTO_MISSION, main_state_prev, &status_flags, &internal_state);
							break;
						case PX4_CUSTOM_SUB_MODE_AUTO_RTL:
							main_ret = main_state_transition(status_local, commander_state_s::MAIN_STATE_AUTO_RTL, main_state_prev, &status_flags, &internal_state);
							break;
						case PX4_CUSTOM_SUB_MODE_AUTO_TAKEOFF:
							main_ret = main_state_transition(status_local, commander_state_s::MAIN_STATE_AUTO_TAKEOFF, main_state_prev, &status_flags, &internal_state);
							break;
						case PX4_CUSTOM_SUB_MODE_AUTO_LAND:
							main_ret = main_state_transition(status_local, commander_state_s::MAIN_STATE_AUTO_LAND, main_state_prev, &status_flags, &internal_state);
							break;
						case PX4_CUSTOM_SUB_MODE_FOLLOW_TARGET:
							main_ret = main_state_transition(status_local, commander_state_s::MAIN_STATE_AUTO_FOLLOW_TARGET, main_state_prev, &status_flags, &internal_state);
							break;

						default:
							main_ret = TRANSITION_DENIED;
							mavlink_log_critical(&mavlink_log_pub, "Unsupported auto mode");
							break;
						}

					} else {
						main_ret = main_state_transition(status_local, commander_state_s::MAIN_STATE_AUTO_MISSION, main_state_prev, &status_flags, &internal_state);
					}

				} else if (custom_main_mode == PX4_CUSTOM_MAIN_MODE_ACRO) {
					/* ACRO */
					main_ret = main_state_transition(status_local, commander_state_s::MAIN_STATE_ACRO, main_state_prev, &status_flags, &internal_state);

				} else if (custom_main_mode == PX4_CUSTOM_MAIN_MODE_RATTITUDE) {
					/* RATTITUDE */
					main_ret = main_state_transition(status_local, commander_state_s::MAIN_STATE_RATTITUDE, main_state_prev, &status_flags, &internal_state);

				} else if (custom_main_mode == PX4_CUSTOM_MAIN_MODE_STABILIZED) {
					/* STABILIZED */
					main_ret = main_state_transition(status_local, commander_state_s::MAIN_STATE_STAB, main_state_prev, &status_flags, &internal_state);

				} else if (custom_main_mode == PX4_CUSTOM_MAIN_MODE_OFFBOARD) {
					/* OFFBOARD */
					main_ret = main_state_transition(status_local, commander_state_s::MAIN_STATE_OFFBOARD, main_state_prev, &status_flags, &internal_state);
				}

			} else {
				/* use base mode */
				if (base_mode & MAV_MODE_FLAG_AUTO_ENABLED) {
					/* AUTO */
					main_ret = main_state_transition(status_local, commander_state_s::MAIN_STATE_AUTO_MISSION, main_state_prev, &status_flags, &internal_state);

				} else if (base_mode & MAV_MODE_FLAG_MANUAL_INPUT_ENABLED) {
					if (base_mode & MAV_MODE_FLAG_GUIDED_ENABLED) {
						/* POSCTL */
						main_ret = main_state_transition(status_local, commander_state_s::MAIN_STATE_POSCTL, main_state_prev, &status_flags, &internal_state);

					} else if (base_mode & MAV_MODE_FLAG_STABILIZE_ENABLED) {
						/* STABILIZED */
						main_ret = main_state_transition(status_local, commander_state_s::MAIN_STATE_STAB, main_state_prev, &status_flags, &internal_state);
					} else {
						/* MANUAL */
						main_ret = main_state_transition(status_local, commander_state_s::MAIN_STATE_MANUAL, main_state_prev, &status_flags, &internal_state);
					}
				}
			}

			if ((hil_ret != TRANSITION_DENIED) && (arming_ret != TRANSITION_DENIED) && (main_ret != TRANSITION_DENIED)) {
				cmd_result = vehicle_command_s::VEHICLE_CMD_RESULT_ACCEPTED;

			} else {
				cmd_result = vehicle_command_s::VEHICLE_CMD_RESULT_TEMPORARILY_REJECTED;

				if (arming_ret == TRANSITION_DENIED) {
					mavlink_log_critical(&mavlink_log_pub, "Rejecting arming cmd");
				}
			}
		}
		break;

	case vehicle_command_s::VEHICLE_CMD_COMPONENT_ARM_DISARM: {

			// Adhere to MAVLink specs, but base on knowledge that these fundamentally encode ints
			// for logic state parameters
			if (static_cast<int>(cmd->param1 + 0.5f) != 0 && static_cast<int>(cmd->param1 + 0.5f) != 1) {
				mavlink_log_critical(&mavlink_log_pub, "Unsupported ARM_DISARM param: %.3f", (double)cmd->param1);

			} else {

				bool cmd_arms = (static_cast<int>(cmd->param1 + 0.5f) == 1);

				// Flick to inair restore first if this comes from an onboard system
				if (cmd->source_system == status_local->system_id && cmd->source_component == status_local->component_id) {
					status.arming_state = vehicle_status_s::ARMING_STATE_IN_AIR_RESTORE;
				}
				else {

					// Refuse to arm if preflight checks have failed
					if ((!status_local->hil_state) != vehicle_status_s::HIL_STATE_ON && !status_flags.condition_system_sensors_initialized) {
						mavlink_log_critical(&mavlink_log_pub, "Arming DENIED. Preflight checks have failed.");
						cmd_result = vehicle_command_s::VEHICLE_CMD_RESULT_DENIED;
						break;
					}

					// Refuse to arm if in manual with non-zero throttle
					if ((status_local->nav_state == vehicle_status_s::NAVIGATION_STATE_MANUAL || status_local->nav_state == vehicle_status_s::NAVIGATION_STATE_STAB ||
						status_local->nav_state == vehicle_status_s::NAVIGATION_STATE_ACRO) && sp_man.z > 0.1f) {
						mavlink_log_critical(&mavlink_log_pub, "Arming DENIED. Manual throttle non-zero.");
						cmd_result = vehicle_command_s::VEHICLE_CMD_RESULT_DENIED;
						break;
					}

				}

				transition_result_t arming_res = arm_disarm(cmd_arms,&mavlink_log_pub,  "arm/disarm component command");

				if (arming_res == TRANSITION_DENIED) {
					mavlink_log_critical(&mavlink_log_pub, "REJECTING component arm cmd");
					cmd_result = vehicle_command_s::VEHICLE_CMD_RESULT_TEMPORARILY_REJECTED;

				} else {
					cmd_result = vehicle_command_s::VEHICLE_CMD_RESULT_ACCEPTED;

					/* update home position on arming if at least 500 ms from commander start spent to avoid setting home on in-air restart */
					if (cmd_arms && (arming_res == TRANSITION_CHANGED) &&
						(hrt_absolute_time() > (commander_boot_timestamp + INAIR_RESTART_HOLDOFF_INTERVAL))) {

						commander_set_home_position(*home_pub, *home, *local_pos, *global_pos, *attitude);
					}
				}
			}
		}
		break;

	case vehicle_command_s::VEHICLE_CMD_OVERRIDE_GOTO: {
			// TODO listen vehicle_command topic directly from navigator (?)

			// Increase by 0.5f and rely on the integer cast
			// implicit floor(). This is the *safest* way to
			// convert from floats representing small ints to actual ints.
			unsigned int mav_goto = (cmd->param1 + 0.5f);

			if (mav_goto == 0) {	// MAV_GOTO_DO_HOLD
				status_local->nav_state = vehicle_status_s::NAVIGATION_STATE_AUTO_LOITER;
				mavlink_log_critical(&mavlink_log_pub, "Pause mission cmd");
				cmd_result = vehicle_command_s::VEHICLE_CMD_RESULT_ACCEPTED;

			} else if (mav_goto == 1) {	// MAV_GOTO_DO_CONTINUE
				status_local->nav_state = vehicle_status_s::NAVIGATION_STATE_AUTO_MISSION;
				mavlink_log_critical(&mavlink_log_pub, "Continue mission cmd");
				cmd_result = vehicle_command_s::VEHICLE_CMD_RESULT_ACCEPTED;

			} else {
				mavlink_log_critical(&mavlink_log_pub, "REJ CMD: %.1f %.1f %.1f %.1f %.1f %.1f %.1f",
						     (double)cmd->param1,
						     (double)cmd->param2,
						     (double)cmd->param3,
						     (double)cmd->param4,
						     (double)cmd->param5,
						     (double)cmd->param6,
						     (double)cmd->param7);
			}
		}
		break;

		/* Flight termination */
	case vehicle_command_s::VEHICLE_CMD_DO_FLIGHTTERMINATION: {
			if (cmd->param1 > 1.5f) {
				armed_local->lockdown = true;
				warnx("forcing lockdown (motors off)");

			} else if (cmd->param1 > 0.5f) {
				//XXX update state machine?
				armed_local->force_failsafe = true;
				warnx("forcing failsafe (termination)");

				/* param2 is currently used for other failsafe modes */
				status_local->engine_failure_cmd = false;
				status_flags.data_link_lost_cmd = false;
				status_flags.gps_failure_cmd = false;
				status_flags.rc_signal_lost_cmd = false;
				status_flags.vtol_transition_failure_cmd = false;

				if ((int)cmd->param2 <= 0) {
					/* reset all commanded failure modes */
					warnx("reset all non-flighttermination failsafe commands");

				} else if ((int)cmd->param2 == 1) {
					/* trigger engine failure mode */
					status_local->engine_failure_cmd = true;
					warnx("engine failure mode commanded");

				} else if ((int)cmd->param2 == 2) {
					/* trigger data link loss mode */
					status_flags.data_link_lost_cmd = true;
					warnx("data link loss mode commanded");

				} else if ((int)cmd->param2 == 3) {
					/* trigger gps loss mode */
					status_flags.gps_failure_cmd = true;
					warnx("GPS loss mode commanded");

				} else if ((int)cmd->param2 == 4) {
					/* trigger rc loss mode */
					status_flags.rc_signal_lost_cmd = true;
					warnx("RC loss mode commanded");

				} else if ((int)cmd->param2 == 5) {
					/* trigger vtol transition failure mode */
					status_flags.vtol_transition_failure_cmd = true;
					warnx("vtol transition failure mode commanded");
				}

			} else {
				armed_local->force_failsafe = false;
				armed_local->lockdown = false;
				warnx("disabling failsafe and lockdown");
			}

			cmd_result = vehicle_command_s::VEHICLE_CMD_RESULT_ACCEPTED;
		}
		break;

	case vehicle_command_s::VEHICLE_CMD_DO_SET_HOME: {
			bool use_current = cmd->param1 > 0.5f;

			if (use_current) {
				/* use current position */
				if (status_flags.condition_global_position_valid) {
					home->lat = global_pos->lat;
					home->lon = global_pos->lon;
					home->alt = global_pos->alt;

					home->timestamp = hrt_absolute_time();

					cmd_result = vehicle_command_s::VEHICLE_CMD_RESULT_ACCEPTED;

				} else {
					cmd_result = vehicle_command_s::VEHICLE_CMD_RESULT_TEMPORARILY_REJECTED;
				}

			} else {
				/* use specified position */
				home->lat = cmd->param5;
				home->lon = cmd->param6;
				home->alt = cmd->param7;

				home->timestamp = hrt_absolute_time();

				cmd_result = vehicle_command_s::VEHICLE_CMD_RESULT_ACCEPTED;
			}

			if (cmd_result == vehicle_command_s::VEHICLE_CMD_RESULT_ACCEPTED) {
				mavlink_and_console_log_info(&mavlink_log_pub, "Home position: %.7f, %.7f, %.2f", home->lat, home->lon, (double)home->alt);

				/* announce new home position */
				if (*home_pub != nullptr) {
					orb_publish(ORB_ID(home_position), *home_pub, home);

				} else {
					*home_pub = orb_advertise(ORB_ID(home_position), home);
				}

				/* mark home position as set */
				status_flags.condition_home_position_valid = true;
			}
		}
		break;

	case vehicle_command_s::VEHICLE_CMD_NAV_GUIDED_ENABLE: {
			transition_result_t res = TRANSITION_DENIED;
			static main_state_t main_state_pre_offboard = commander_state_s::MAIN_STATE_MANUAL;

			if (internal_state.main_state != commander_state_s::MAIN_STATE_OFFBOARD) {
				main_state_pre_offboard = internal_state.main_state;
			}

			if (cmd->param1 > 0.5f) {
				res = main_state_transition(status_local, commander_state_s::MAIN_STATE_OFFBOARD, main_state_prev, &status_flags, &internal_state);

				if (res == TRANSITION_DENIED) {
					print_reject_mode(status_local, "OFFBOARD");
					status_flags.offboard_control_set_by_command = false;

				} else {
					/* Set flag that offboard was set via command, main state is not overridden by rc */
					status_flags.offboard_control_set_by_command = true;
				}

			} else {
				/* If the mavlink command is used to enable or disable offboard control:
				 * switch back to previous mode when disabling */
				res = main_state_transition(status_local, main_state_pre_offboard, main_state_prev, &status_flags, &internal_state);
				status_flags.offboard_control_set_by_command = false;
			}
		}
		break;

	case vehicle_command_s::VEHICLE_CMD_NAV_TAKEOFF: {
			/* ok, home set, use it to take off */
			if (TRANSITION_CHANGED == main_state_transition(&status, commander_state_s::MAIN_STATE_AUTO_TAKEOFF, main_state_prev, &status_flags, &internal_state)) {
				mavlink_and_console_log_info(&mavlink_log_pub, "Taking off");
			} else {
				mavlink_and_console_log_critical(&mavlink_log_pub, "Takeoff denied, disarm and re-try");
			}

		}
		break;

	case vehicle_command_s::VEHICLE_CMD_NAV_LAND: {
			/* ok, home set, use it to take off */
			if (TRANSITION_CHANGED == main_state_transition(&status, commander_state_s::MAIN_STATE_AUTO_LAND, main_state_prev, &status_flags, &internal_state)) {
				mavlink_and_console_log_info(&mavlink_log_pub, "Landing at current position");
			} else {
				mavlink_and_console_log_critical(&mavlink_log_pub, "Landing denied, land manually.");
			}

		}
		break;

	case vehicle_command_s::VEHICLE_CMD_PREFLIGHT_REBOOT_SHUTDOWN:
	case vehicle_command_s::VEHICLE_CMD_PREFLIGHT_CALIBRATION:
	case vehicle_command_s::VEHICLE_CMD_PREFLIGHT_SET_SENSOR_OFFSETS:
	case vehicle_command_s::VEHICLE_CMD_PREFLIGHT_STORAGE:
	case vehicle_command_s::VEHICLE_CMD_PREFLIGHT_UAVCAN:
	case vehicle_command_s::VEHICLE_CMD_CUSTOM_0:
	case vehicle_command_s::VEHICLE_CMD_CUSTOM_1:
	case vehicle_command_s::VEHICLE_CMD_CUSTOM_2:
	case vehicle_command_s::VEHICLE_CMD_PAYLOAD_PREPARE_DEPLOY:
	case vehicle_command_s::VEHICLE_CMD_PAYLOAD_CONTROL_DEPLOY:
	case vehicle_command_s::VEHICLE_CMD_DO_MOUNT_CONTROL:
	case vehicle_command_s::VEHICLE_CMD_DO_MOUNT_CONTROL_QUAT:
	case vehicle_command_s::VEHICLE_CMD_DO_MOUNT_CONFIGURE:
	case vehicle_command_s::VEHICLE_CMD_DO_TRIGGER_CONTROL:
	case vehicle_command_s::VEHICLE_CMD_DO_VTOL_TRANSITION:
	case vehicle_command_s::VEHICLE_CMD_DO_DIGICAM_CONTROL:
	case vehicle_command_s::VEHICLE_CMD_DO_SET_CAM_TRIGG_DIST:
	case vehicle_command_s::VEHICLE_CMD_DO_CHANGE_SPEED:
		/* ignore commands that handled in low prio loop */
		break;

	default:
		/* Warn about unsupported commands, this makes sense because only commands
		 * to this component ID (or all) are passed by mavlink. */
		answer_command(*cmd, vehicle_command_s::VEHICLE_CMD_RESULT_UNSUPPORTED, *command_ack_pub, *command_ack);
		break;
	}

	if (cmd_result != vehicle_command_s::VEHICLE_CMD_RESULT_UNSUPPORTED) {
		/* already warned about unsupported commands in "default" case */
		answer_command(*cmd, cmd_result, *command_ack_pub, *command_ack);
	}

	return true;
}

/**
* @brief This function initializes the home position of the vehicle. This happens first time we get a good GPS fix and each
*		 time the vehicle is armed with a good GPS fix.
**/
static void commander_set_home_position(orb_advert_t &homePub, home_position_s &home,
					const vehicle_local_position_s &localPosition, const vehicle_global_position_s &globalPosition,
					const vehicle_attitude_s &attitude)
{
	//Need global position fix to be able to set home
	if (!status_flags.condition_global_position_valid) {
		return;
	}

	//Ensure that the GPS accuracy is good enough for intializing home
	if (globalPosition.eph > eph_threshold || globalPosition.epv > epv_threshold) {
		return;
	}

	//Set home position
	home.timestamp = hrt_absolute_time();
	home.lat = globalPosition.lat;
	home.lon = globalPosition.lon;
	home.alt = globalPosition.alt;

	home.x = localPosition.x;
	home.y = localPosition.y;
	home.z = localPosition.z;

	home.yaw = attitude.yaw;

	PX4_INFO("home: %.7f, %.7f, %.2f", home.lat, home.lon, (double)home.alt);

	/* announce new home position */
	if (homePub != nullptr) {
		orb_publish(ORB_ID(home_position), homePub, &home);

	} else {
		homePub = orb_advertise(ORB_ID(home_position), &home);
	}

	//Play tune first time we initialize HOME
	if (!status_flags.condition_home_position_valid) {
		tune_home_set(true);
	}

	/* mark home position as set */
	status_flags.condition_home_position_valid = true;
}

int commander_thread_main(int argc, char *argv[])
{
	/* not yet initialized */
	commander_initialized = false;

	bool sensor_fail_tune_played = false;
	bool arm_tune_played = false;
	bool was_landed = true;
	bool was_falling = false;
	bool was_armed = false;

	bool startup_in_hil = false;

	// XXX for now just set sensors as initialized
	status_flags.condition_system_sensors_initialized = true;

#ifdef __PX4_NUTTX
	/* NuttX indicates 3 arguments when only 2 are present */
	argc -= 1;
#endif

	if (argc > 2) {
		if (!strcmp(argv[3],"-hil")) {
			startup_in_hil = true;
		} else {
			PX4_ERR("Argument %s not supported.", argv[3]);
			PX4_ERR("COMMANDER NOT STARTED");
			thread_should_exit = true;
		}
	}

	/* set parameters */
	param_t _param_sys_type = param_find("MAV_TYPE");
	param_t _param_system_id = param_find("MAV_SYS_ID");
	param_t _param_component_id = param_find("MAV_COMP_ID");
	param_t _param_enable_datalink_loss = param_find("NAV_DLL_ACT");
	param_t _param_enable_rc_loss = param_find("NAV_RCL_ACT");
	param_t _param_datalink_loss_timeout = param_find("COM_DL_LOSS_T");
	param_t _param_rc_loss_timeout = param_find("COM_RC_LOSS_T");
	param_t _param_datalink_regain_timeout = param_find("COM_DL_REG_T");
	param_t _param_ef_throttle_thres = param_find("COM_EF_THROT");
	param_t _param_ef_current2throttle_thres = param_find("COM_EF_C2T");
	param_t _param_ef_time_thres = param_find("COM_EF_TIME");
	param_t _param_autostart_id = param_find("SYS_AUTOSTART");
	param_t _param_autosave_params = param_find("COM_AUTOS_PAR");
	param_t _param_rc_in_off = param_find("COM_RC_IN_MODE");
	param_t _param_rc_arm_hyst = param_find("COM_RC_ARM_HYST");
	param_t _param_eph = param_find("COM_HOME_H_T");
	param_t _param_epv = param_find("COM_HOME_V_T");
	param_t _param_geofence_action = param_find("GF_ACTION");
	param_t _param_disarm_land = param_find("COM_DISARM_LAND");
	param_t _param_low_bat_act = param_find("COM_LOW_BAT_ACT");

	param_t _param_fmode_1 = param_find("COM_FLTMODE1");
	param_t _param_fmode_2 = param_find("COM_FLTMODE2");
	param_t _param_fmode_3 = param_find("COM_FLTMODE3");
	param_t _param_fmode_4 = param_find("COM_FLTMODE4");
	param_t _param_fmode_5 = param_find("COM_FLTMODE5");
	param_t _param_fmode_6 = param_find("COM_FLTMODE6");

	// These are too verbose, but we will retain them a little longer
	// until we are sure we really don't need them.

	// const char *main_states_str[commander_state_s::MAIN_STATE_MAX];
	// main_states_str[commander_state_s::MAIN_STATE_MANUAL]			= "MANUAL";
	// main_states_str[commander_state_s::MAIN_STATE_ALTCTL]			= "ALTCTL";
	// main_states_str[commander_state_s::MAIN_STATE_POSCTL]			= "POSCTL";
	// main_states_str[commander_state_s::MAIN_STATE_AUTO_MISSION]		= "AUTO_MISSION";
	// main_states_str[commander_state_s::MAIN_STATE_AUTO_LOITER]			= "AUTO_LOITER";
	// main_states_str[commander_state_s::MAIN_STATE_AUTO_RTL]			= "AUTO_RTL";
	// main_states_str[commander_state_s::MAIN_STATE_ACRO]			= "ACRO";
	// main_states_str[commander_state_s::MAIN_STATE_STAB]			= "STAB";
	// main_states_str[commander_state_s::MAIN_STATE_OFFBOARD]			= "OFFBOARD";

	// const char *arming_states_str[vehicle_status_s::ARMING_STATE_MAX];
	// arming_states_str[vehicle_status_s::ARMING_STATE_INIT]			= "INIT";
	// arming_states_str[vehicle_status_s::ARMING_STATE_STANDBY]			= "STANDBY";
	// arming_states_str[vehicle_status_s::ARMING_STATE_ARMED]			= "ARMED";
	// arming_states_str[vehicle_status_s::ARMING_STATE_ARMED_ERROR]		= "ARMED_ERROR";
	// arming_states_str[vehicle_status_s::ARMING_STATE_STANDBY_ERROR]		= "STANDBY_ERROR";
	// arming_states_str[vehicle_status_s::ARMING_STATE_REBOOT]			= "REBOOT";
	// arming_states_str[vehicle_status_s::ARMING_STATE_IN_AIR_RESTORE]		= "IN_AIR_RESTORE";

	// const char *nav_states_str[vehicle_status_s::NAVIGATION_STATE_MAX];
	// nav_states_str[vehicle_status_s::NAVIGATION_STATE_MANUAL]			= "MANUAL";
	// nav_states_str[vehicle_status_s::NAVIGATION_STATE_STAB]				= "STAB";
	// nav_states_str[vehicle_status_s::NAVIGATION_STATE_RATTITUDE]		= "RATTITUDE";
	// nav_states_str[vehicle_status_s::NAVIGATION_STATE_ALTCTL]			= "ALTCTL";
	// nav_states_str[vehicle_status_s::NAVIGATION_STATE_POSCTL]			= "POSCTL";
	// nav_states_str[vehicle_status_s::NAVIGATION_STATE_AUTO_MISSION]		= "AUTO_MISSION";
	// nav_states_str[vehicle_status_s::NAVIGATION_STATE_AUTO_LOITER]		= "AUTO_LOITER";
	// nav_states_str[vehicle_status_s::NAVIGATION_STATE_AUTO_RTL]		= "AUTO_RTL";
	// nav_states_str[vehicle_status_s::NAVIGATION_STATE_AUTO_TAKEOFF]		= "AUTO_TAKEOFF";
	// nav_states_str[vehicle_status_s::NAVIGATION_STATE_AUTO_RCRECOVER]		= "AUTO_RCRECOVER";
	// nav_states_str[vehicle_status_s::NAVIGATION_STATE_AUTO_RTGS]		= "AUTO_RTGS";
	// nav_states_str[vehicle_status_s::NAVIGATION_STATE_AUTO_LANDENGFAIL]	= "AUTO_LANDENGFAIL";
	// nav_states_str[vehicle_status_s::NAVIGATION_STATE_AUTO_LANDGPSFAIL]	= "AUTO_LANDGPSFAIL";
	// nav_states_str[vehicle_status_s::NAVIGATION_STATE_ACRO]			= "ACRO";
	// nav_states_str[vehicle_status_s::NAVIGATION_STATE_AUTO_LAND]			= "LAND";
	// nav_states_str[vehicle_status_s::NAVIGATION_STATE_DESCEND]		= "DESCEND";
	// nav_states_str[vehicle_status_s::NAVIGATION_STATE_TERMINATION]		= "TERMINATION";
	// nav_states_str[vehicle_status_s::NAVIGATION_STATE_OFFBOARD]		= "OFFBOARD";

	/* pthread for slow low prio thread */
	pthread_t commander_low_prio_thread;

	/* initialize */
	if (led_init() != OK) {
		PX4_WARN("LED init failed");
	}

	if (buzzer_init() != OK) {
		PX4_WARN("Buzzer init failed");
	}

	/* vehicle status topic */
	memset(&status, 0, sizeof(status));

	// We want to accept RC inputs as default
	status_flags.rc_input_blocked = false;
	status.rc_input_mode = vehicle_status_s::RC_IN_MODE_DEFAULT;
	internal_state.main_state = commander_state_s::MAIN_STATE_MANUAL;
	main_state_prev = commander_state_s::MAIN_STATE_MAX;
	status.nav_state = vehicle_status_s::NAVIGATION_STATE_MANUAL;
	status.arming_state = vehicle_status_s::ARMING_STATE_INIT;

	if(startup_in_hil) {
		status.hil_state = vehicle_status_s::HIL_STATE_ON;
	} else {
		status.hil_state = vehicle_status_s::HIL_STATE_OFF;
	}
	status.failsafe = false;

	/* neither manual nor offboard control commands have been received */
	status_flags.offboard_control_signal_found_once = false;
	status_flags.rc_signal_found_once = false;

	/* mark all signals lost as long as they haven't been found */
	status.rc_signal_lost = true;
	status_flags.offboard_control_signal_lost = true;
	status.data_link_lost = true;

	status_flags.condition_system_prearm_error_reported = false;
	status_flags.condition_system_hotplug_timeout = false;

	status.timestamp = hrt_absolute_time();

	status_flags.condition_power_input_valid = true;
	avionics_power_rail_voltage = -1.0f;
	status_flags.usb_connected = false;

	// CIRCUIT BREAKERS
	status_flags.circuit_breaker_engaged_power_check = false;
	status_flags.circuit_breaker_engaged_airspd_check = false;
	status_flags.circuit_breaker_engaged_enginefailure_check = false;
	status_flags.circuit_breaker_engaged_gpsfailure_check = false;
	get_circuit_breaker_params();

	/* publish initial state */
	status_pub = orb_advertise(ORB_ID(vehicle_status), &status);

	if (status_pub == nullptr) {
		warnx("ERROR: orb_advertise for topic vehicle_status failed (uorb app running?).\n");
		warnx("exiting.");
		px4_task_exit(ERROR);
	}

	/* Initialize armed with all false */
	memset(&armed, 0, sizeof(armed));
	/* armed topic */
	orb_advert_t armed_pub = orb_advertise(ORB_ID(actuator_armed), &armed);

	/* vehicle control mode topic */
	memset(&control_mode, 0, sizeof(control_mode));
	orb_advert_t control_mode_pub = orb_advertise(ORB_ID(vehicle_control_mode), &control_mode);

	/* home position */
	orb_advert_t home_pub = nullptr;
	memset(&_home, 0, sizeof(_home));

	/* command ack */
	orb_advert_t command_ack_pub = nullptr;
	struct vehicle_command_ack_s command_ack;
	memset(&command_ack, 0, sizeof(command_ack));

	/* init mission state, do it here to allow navigator to use stored mission even if mavlink failed to start */
	orb_advert_t mission_pub = nullptr;
	mission_s mission;

	orb_advert_t commander_state_pub = nullptr;

	if (dm_read(DM_KEY_MISSION_STATE, 0, &mission, sizeof(mission_s)) == sizeof(mission_s)) {
		if (mission.dataman_id >= 0 && mission.dataman_id <= 1) {
			if (mission.count > 0) {
				mavlink_log_info(&mavlink_log_pub, "[cmd] Mission #%d loaded, %u WPs, curr: %d",
						 mission.dataman_id, mission.count, mission.current_seq);
			}

		} else {
			const char *missionfail = "reading mission state failed";
			warnx("%s", missionfail);
			mavlink_log_critical(&mavlink_log_pub, missionfail);

			/* initialize mission state in dataman */
			mission.dataman_id = 0;
			mission.count = 0;
			mission.current_seq = 0;
			dm_write(DM_KEY_MISSION_STATE, 0, DM_PERSIST_POWER_ON_RESET, &mission, sizeof(mission_s));
		}

		mission_pub = orb_advertise(ORB_ID(offboard_mission), &mission);
		orb_publish(ORB_ID(offboard_mission), mission_pub, &mission);
	}

	int ret;

	/* Start monitoring loop */
	unsigned counter = 0;
	unsigned stick_off_counter = 0;
	unsigned stick_on_counter = 0;

	bool low_battery_voltage_actions_done = false;
	bool critical_battery_voltage_actions_done = false;

	bool status_changed = true;
	bool param_init_forced = true;

	bool updated = false;

	/* Subscribe to safety topic */
	int safety_sub = orb_subscribe(ORB_ID(safety));
	memset(&safety, 0, sizeof(safety));
	safety.safety_switch_available = false;
	safety.safety_off = false;

	/* Subscribe to mission result topic */
	int mission_result_sub = orb_subscribe(ORB_ID(mission_result));
	struct mission_result_s mission_result;
	memset(&mission_result, 0, sizeof(mission_result));

	/* Subscribe to geofence result topic */
	int geofence_result_sub = orb_subscribe(ORB_ID(geofence_result));
	struct geofence_result_s geofence_result;
	memset(&geofence_result, 0, sizeof(geofence_result));

	/* Subscribe to manual control data */
	int sp_man_sub = orb_subscribe(ORB_ID(manual_control_setpoint));
	memset(&sp_man, 0, sizeof(sp_man));

	/* Subscribe to offboard control data */
	int offboard_control_mode_sub = orb_subscribe(ORB_ID(offboard_control_mode));
	memset(&offboard_control_mode, 0, sizeof(offboard_control_mode));

	/* Subscribe to telemetry status topics */
	int telemetry_subs[ORB_MULTI_MAX_INSTANCES];
	uint64_t telemetry_last_heartbeat[ORB_MULTI_MAX_INSTANCES];
	uint64_t telemetry_last_dl_loss[ORB_MULTI_MAX_INSTANCES];
	bool telemetry_lost[ORB_MULTI_MAX_INSTANCES];

	for (int i = 0; i < ORB_MULTI_MAX_INSTANCES; i++) {
		telemetry_subs[i] = -1;
		telemetry_last_heartbeat[i] = 0;
		telemetry_last_dl_loss[i] = 0;
		telemetry_lost[i] = true;
	}

	/* Subscribe to global position */
	int global_position_sub = orb_subscribe(ORB_ID(vehicle_global_position));
	struct vehicle_global_position_s global_position;
	memset(&global_position, 0, sizeof(global_position));
	/* Init EPH and EPV */
	global_position.eph = 1000.0f;
	global_position.epv = 1000.0f;

	/* Subscribe to local position data */
	int local_position_sub = orb_subscribe(ORB_ID(vehicle_local_position));
	struct vehicle_local_position_s local_position = {};

	/* Subscribe to attitude data */
	int attitude_sub = orb_subscribe(ORB_ID(vehicle_attitude));
	struct vehicle_attitude_s attitude = {};

	/* Subscribe to land detector */
	int land_detector_sub = orb_subscribe(ORB_ID(vehicle_land_detected));
	struct vehicle_land_detected_s land_detector = {};
	land_detector.landed = true;

	/*
	 * The home position is set based on GPS only, to prevent a dependency between
	 * position estimator and commander. RAW GPS is more than good enough for a
	 * non-flying vehicle.
	 */

	/* Subscribe to GPS topic */
	int gps_sub = orb_subscribe(ORB_ID(vehicle_gps_position));
	struct vehicle_gps_position_s gps_position;
	memset(&gps_position, 0, sizeof(gps_position));
	gps_position.eph = FLT_MAX;
	gps_position.epv = FLT_MAX;

	/* Subscribe to sensor topic */
	int sensor_sub = orb_subscribe(ORB_ID(sensor_combined));
	struct sensor_combined_s sensors;
	memset(&sensors, 0, sizeof(sensors));

	/* Subscribe to differential pressure topic */
	int diff_pres_sub = orb_subscribe(ORB_ID(differential_pressure));
	struct differential_pressure_s diff_pres;
	memset(&diff_pres, 0, sizeof(diff_pres));

	/* Subscribe to command topic */
	int cmd_sub = orb_subscribe(ORB_ID(vehicle_command));
	struct vehicle_command_s cmd;
	memset(&cmd, 0, sizeof(cmd));

	/* Subscribe to parameters changed topic */
	int param_changed_sub = orb_subscribe(ORB_ID(parameter_update));

	/* Subscribe to battery topic */
	int battery_sub = orb_subscribe(ORB_ID(battery_status));
	memset(&battery, 0, sizeof(battery));

	/* Subscribe to subsystem info topic */
	int subsys_sub = orb_subscribe(ORB_ID(subsystem_info));
	struct subsystem_info_s info;
	memset(&info, 0, sizeof(info));

	/* Subscribe to position setpoint triplet */
	int pos_sp_triplet_sub = orb_subscribe(ORB_ID(position_setpoint_triplet));
	struct position_setpoint_triplet_s pos_sp_triplet;
	memset(&pos_sp_triplet, 0, sizeof(pos_sp_triplet));

	/* Subscribe to system power */
	int system_power_sub = orb_subscribe(ORB_ID(system_power));
	struct system_power_s system_power;
	memset(&system_power, 0, sizeof(system_power));

	/* Subscribe to actuator controls (outputs) */
	int actuator_controls_sub = orb_subscribe(ORB_ID_VEHICLE_ATTITUDE_CONTROLS);
	struct actuator_controls_s actuator_controls;
	memset(&actuator_controls, 0, sizeof(actuator_controls));

	/* Subscribe to vtol vehicle status topic */
	int vtol_vehicle_status_sub = orb_subscribe(ORB_ID(vtol_vehicle_status));
	//struct vtol_vehicle_status_s vtol_status;
	memset(&vtol_status, 0, sizeof(vtol_status));
	vtol_status.vtol_in_rw_mode = true;		//default for vtol is rotary wing

	int cpuload_sub = orb_subscribe(ORB_ID(cpuload));
	memset(&cpuload, 0, sizeof(cpuload));

	control_status_leds(&status, &armed, true, &battery, &cpuload);

	/* now initialized */
	commander_initialized = true;
	thread_running = true;

	/* update vehicle status to find out vehicle type (required for preflight checks) */
	param_get(_param_sys_type, &(status.system_type)); // get system type
	status.is_rotary_wing = is_rotary_wing(&status) || is_vtol(&status);

	bool checkAirspeed = false;
	/* Perform airspeed check only if circuit breaker is not
	 * engaged and it's not a rotary wing */
	if (!status_flags.circuit_breaker_engaged_airspd_check && !status.is_rotary_wing) {
		checkAirspeed = true;
	}

	// Run preflight check
	int32_t rc_in_off = 0;
	bool hotplug_timeout = hrt_elapsed_time(&commander_boot_timestamp) > HOTPLUG_SENS_TIMEOUT;
	param_get(_param_autostart_id, &autostart_id);
	param_get(_param_rc_in_off, &rc_in_off);
	status.rc_input_mode = rc_in_off;
	if (is_hil_setup(autostart_id)) {
		// HIL configuration selected: real sensors will be disabled
		status_flags.condition_system_sensors_initialized = false;
		set_tune_override(TONE_STARTUP_TUNE); //normal boot tune
	} else {
			// sensor diagnostics done continuously, not just at boot so don't warn about any issues just yet
			status_flags.condition_system_sensors_initialized = Commander::preflightCheck(&mavlink_log_pub, true, true, true, true,
				checkAirspeed, (status.rc_input_mode == vehicle_status_s::RC_IN_MODE_DEFAULT),
				!status_flags.circuit_breaker_engaged_gpsfailure_check, false);
			set_tune_override(TONE_STARTUP_TUNE); //normal boot tune
	}

	// user adjustable duration required to assert arm/disarm via throttle/rudder stick
	int32_t rc_arm_hyst = 100;
	param_get(_param_rc_arm_hyst, &rc_arm_hyst);
	rc_arm_hyst *= COMMANDER_MONITORING_LOOPSPERMSEC;

	commander_boot_timestamp = hrt_absolute_time();

	transition_result_t arming_ret;

	int32_t datalink_loss_enabled = 0;
	int32_t rc_loss_enabled = 0;
	int32_t datalink_loss_timeout = 10;
	float rc_loss_timeout = 0.5;
	int32_t datalink_regain_timeout = 0;

	int32_t geofence_action = 0;

	/* Thresholds for engine failure detection */
	int32_t ef_throttle_thres = 1.0f;
	int32_t ef_current2throttle_thres = 0.0f;
	int32_t ef_time_thres = 1000.0f;
	uint64_t timestamp_engine_healthy = 0; /**< absolute time when engine was healty */

	int autosave_params; /**< Autosave of parameters enabled/disabled, loaded from parameter */

	int32_t disarm_when_landed = 0;
	int32_t low_bat_action = 0;

	/* check which state machines for changes, clear "changed" flag */
	bool arming_state_changed = false;
	bool main_state_changed = false;
	bool failsafe_old = false;

	/* initialize low priority thread */
	pthread_attr_t commander_low_prio_attr;
	pthread_attr_init(&commander_low_prio_attr);
	pthread_attr_setstacksize(&commander_low_prio_attr, 3000);

#ifndef __PX4_QURT
	// This is not supported by QURT (yet).
	struct sched_param param;
	(void)pthread_attr_getschedparam(&commander_low_prio_attr, &param);

	/* low priority */
	param.sched_priority = SCHED_PRIORITY_DEFAULT - 50;
	(void)pthread_attr_setschedparam(&commander_low_prio_attr, &param);
#endif

	pthread_create(&commander_low_prio_thread, &commander_low_prio_attr, commander_low_prio_loop, NULL);
	pthread_attr_destroy(&commander_low_prio_attr);

	while (!thread_should_exit) {

		arming_ret = TRANSITION_NOT_CHANGED;


		/* update parameters */
		orb_check(param_changed_sub, &updated);

		if (updated || param_init_forced) {
			param_init_forced = false;

			/* parameters changed */
			struct parameter_update_s param_changed;
			orb_copy(ORB_ID(parameter_update), param_changed_sub, &param_changed);

			/* update parameters */
			if (!armed.armed) {
				if (param_get(_param_sys_type, &(status.system_type)) != OK) {
					warnx("failed getting new system type");
				}

				/* disable manual override for all systems that rely on electronic stabilization */
				if (is_rotary_wing(&status) || (is_vtol(&status) && vtol_status.vtol_in_rw_mode)) {
					status.is_rotary_wing = true;

				} else {
					status.is_rotary_wing = false;
				}

				/* set vehicle_status.is_vtol flag */
				status.is_vtol = is_vtol(&status);

				/* check and update system / component ID */
				param_get(_param_system_id, &(status.system_id));
				param_get(_param_component_id, &(status.component_id));

				get_circuit_breaker_params();

				status_changed = true;
			}

			/* Safety parameters */
			param_get(_param_enable_datalink_loss, &datalink_loss_enabled);
			param_get(_param_enable_rc_loss, &rc_loss_enabled);
			param_get(_param_datalink_loss_timeout, &datalink_loss_timeout);
			param_get(_param_rc_loss_timeout, &rc_loss_timeout);
			param_get(_param_rc_in_off, &rc_in_off);
			status.rc_input_mode = rc_in_off;
			param_get(_param_rc_arm_hyst, &rc_arm_hyst);
			rc_arm_hyst *= COMMANDER_MONITORING_LOOPSPERMSEC;
			param_get(_param_datalink_regain_timeout, &datalink_regain_timeout);
			param_get(_param_ef_throttle_thres, &ef_throttle_thres);
			param_get(_param_ef_current2throttle_thres, &ef_current2throttle_thres);
			param_get(_param_ef_time_thres, &ef_time_thres);
			param_get(_param_geofence_action, &geofence_action);
			param_get(_param_disarm_land, &disarm_when_landed);
			param_get(_param_low_bat_act, &low_bat_action);

			/* Autostart id */
			param_get(_param_autostart_id, &autostart_id);

			/* Parameter autosave setting */
			param_get(_param_autosave_params, &autosave_params);

			/* EPH / EPV */
			param_get(_param_eph, &eph_threshold);
			param_get(_param_epv, &epv_threshold);

			/* flight mode slots */
			param_get(_param_fmode_1, &_flight_mode_slots[0]);
			param_get(_param_fmode_2, &_flight_mode_slots[1]);
			param_get(_param_fmode_3, &_flight_mode_slots[2]);
			param_get(_param_fmode_4, &_flight_mode_slots[3]);
			param_get(_param_fmode_5, &_flight_mode_slots[4]);
			param_get(_param_fmode_6, &_flight_mode_slots[5]);

			/* Set flag to autosave parameters if necessary */
			if (updated && autosave_params != 0 && param_changed.saved == false) {
				/* trigger an autosave */
				need_param_autosave = true;
			}
		}

		orb_check(sp_man_sub, &updated);

		if (updated) {
			orb_copy(ORB_ID(manual_control_setpoint), sp_man_sub, &sp_man);
		}

		orb_check(offboard_control_mode_sub, &updated);

		if (updated) {
			orb_copy(ORB_ID(offboard_control_mode), offboard_control_mode_sub, &offboard_control_mode);
		}

		if (offboard_control_mode.timestamp != 0 &&
		    offboard_control_mode.timestamp + OFFBOARD_TIMEOUT > hrt_absolute_time()) {
			if (status_flags.offboard_control_signal_lost) {
				status_flags.offboard_control_signal_lost = false;
				status_changed = true;
			}

		} else {
			if (!status_flags.offboard_control_signal_lost) {
				status_flags.offboard_control_signal_lost = true;
				status_changed = true;
			}
		}

		for (int i = 0; i < ORB_MULTI_MAX_INSTANCES; i++) {

			if (telemetry_subs[i] < 0 && (OK == orb_exists(ORB_ID(telemetry_status), i))) {
				telemetry_subs[i] = orb_subscribe_multi(ORB_ID(telemetry_status), i);
			}

			orb_check(telemetry_subs[i], &updated);

			if (updated) {
				struct telemetry_status_s telemetry;
				memset(&telemetry, 0, sizeof(telemetry));

				orb_copy(ORB_ID(telemetry_status), telemetry_subs[i], &telemetry);

				/* perform system checks when new telemetry link connected */
				if (/* we first connect a link or re-connect a link after loosing it */
				    (telemetry_last_heartbeat[i] == 0 || (hrt_elapsed_time(&telemetry_last_heartbeat[i]) > 3 * 1000 * 1000)) &&
				    /* and this link has a communication partner */
				    (telemetry.heartbeat_time > 0) &&
				    /* and it is still connected */
				    (hrt_elapsed_time(&telemetry.heartbeat_time) < 2 * 1000 * 1000) &&
				    /* and the system is not already armed (and potentially flying) */
				    !armed.armed) {

					bool chAirspeed = false;
					hotplug_timeout = hrt_elapsed_time(&commander_boot_timestamp) > HOTPLUG_SENS_TIMEOUT;

					/* Perform airspeed check only if circuit breaker is not
					 * engaged and it's not a rotary wing
					 */
					if (!status_flags.circuit_breaker_engaged_airspd_check && !status.is_rotary_wing) {
						chAirspeed = true;
					}

					/* provide RC and sensor status feedback to the user */
					if (is_hil_setup(autostart_id)) {
						/* HIL configuration: check only RC input */
						(void)Commander::preflightCheck(&mavlink_log_pub, false, false, false, false, false,
								(status.rc_input_mode == vehicle_status_s::RC_IN_MODE_DEFAULT), false, true);
					} else {
						/* check sensors also */
						(void)Commander::preflightCheck(&mavlink_log_pub, true, true, true, true, chAirspeed,
								(status.rc_input_mode == vehicle_status_s::RC_IN_MODE_DEFAULT), !status_flags.circuit_breaker_engaged_gpsfailure_check, hotplug_timeout);
					}
				}

				/* set (and don't reset) telemetry via USB as active once a MAVLink connection is up */
				if (telemetry.type == telemetry_status_s::TELEMETRY_STATUS_RADIO_TYPE_USB) {
					_usb_telemetry_active = true;
				}

				if (telemetry.heartbeat_time > 0) {
					telemetry_last_heartbeat[i] = telemetry.heartbeat_time;
				}
			}
		}

		orb_check(sensor_sub, &updated);

		if (updated) {
			orb_copy(ORB_ID(sensor_combined), sensor_sub, &sensors);

			/* Check if the barometer is healthy and issue a warning in the GCS if not so.
			 * Because the barometer is used for calculating AMSL altitude which is used to ensure
			 * vertical separation from other airtraffic the operator has to know when the
			 * barometer is inoperational.
			 * */
			if (hrt_elapsed_time(&sensors.baro_timestamp[0]) < FAILSAFE_DEFAULT_TIMEOUT) {
				/* handle the case where baro was regained */
				if (status_flags.barometer_failure) {
					status_flags.barometer_failure = false;
					status_changed = true;
					mavlink_log_critical(&mavlink_log_pub, "baro healthy");
				}

			} else {
				if (!status_flags.barometer_failure) {
					status_flags.barometer_failure = true;
					status_changed = true;
					mavlink_log_critical(&mavlink_log_pub, "baro failed");
				}
			}
		}

		orb_check(diff_pres_sub, &updated);

		if (updated) {
			orb_copy(ORB_ID(differential_pressure), diff_pres_sub, &diff_pres);
		}

		orb_check(system_power_sub, &updated);

		if (updated) {
			orb_copy(ORB_ID(system_power), system_power_sub, &system_power);

			if (hrt_elapsed_time(&system_power.timestamp) < 200000) {
				if (system_power.servo_valid &&
				    !system_power.brick_valid &&
				    !system_power.usb_connected) {
					/* flying only on servo rail, this is unsafe */
					status_flags.condition_power_input_valid = false;

				} else {
					status_flags.condition_power_input_valid = true;
				}

				/* copy avionics voltage */
				avionics_power_rail_voltage = system_power.voltage5V_v;

				/* if the USB hardware connection went away, reboot */
				if (status_flags.usb_connected && !system_power.usb_connected) {
					/*
					 * apparently the USB cable went away but we are still powered,
					 * so lets reset to a classic non-usb state.
					 */
					mavlink_log_critical(&mavlink_log_pub, "USB disconnected, rebooting.")
					usleep(400000);
					px4_systemreset(false);
				}

				/* finally judge the USB connected state based on software detection */
				status_flags.usb_connected = _usb_telemetry_active;
			}
		}

		check_valid(diff_pres.timestamp, DIFFPRESS_TIMEOUT, true, &(status_flags.condition_airspeed_valid), &status_changed);

		/* update safety topic */
		orb_check(safety_sub, &updated);

		if (updated) {
			bool previous_safety_off = safety.safety_off;
			orb_copy(ORB_ID(safety), safety_sub, &safety);

			/* disarm if safety is now on and still armed */
			if (status.hil_state == vehicle_status_s::HIL_STATE_OFF && safety.safety_switch_available && !safety.safety_off && armed.armed) {
				arming_state_t new_arming_state = (status.arming_state == vehicle_status_s::ARMING_STATE_ARMED ? vehicle_status_s::ARMING_STATE_STANDBY :
								   vehicle_status_s::ARMING_STATE_STANDBY_ERROR);

				if (TRANSITION_CHANGED == arming_state_transition(&status,
										  &battery,
										  &safety,
										  new_arming_state,
										  &armed,
										  true /* fRunPreArmChecks */,
										  &mavlink_log_pub,
										  &status_flags,
										  avionics_power_rail_voltage)) {
					mavlink_log_info(&mavlink_log_pub, "DISARMED by safety switch");
					arming_state_changed = true;
				}
			}

			//Notify the user if the status of the safety switch changes
			if (safety.safety_switch_available && previous_safety_off != safety.safety_off) {

				if (safety.safety_off) {
					set_tune(TONE_NOTIFY_POSITIVE_TUNE);

				} else {
					tune_neutral(true);
				}

				status_changed = true;
			}
		}

		/* update vtol vehicle status*/
		orb_check(vtol_vehicle_status_sub, &updated);

		if (updated) {
			/* vtol status changed */
			orb_copy(ORB_ID(vtol_vehicle_status), vtol_vehicle_status_sub, &vtol_status);
			status.vtol_fw_permanent_stab = vtol_status.fw_permanent_stab;

			/* Make sure that this is only adjusted if vehicle really is of type vtol */
			if (is_vtol(&status)) {
				status.is_rotary_wing = vtol_status.vtol_in_rw_mode;
				status.in_transition_mode = vtol_status.vtol_in_trans_mode;
				status_flags.vtol_transition_failure = vtol_status.vtol_transition_failsafe;
				status_flags.vtol_transition_failure_cmd = vtol_status.vtol_transition_failsafe;
			}

			status_changed = true;
		}

		/* update global position estimate */
		orb_check(global_position_sub, &updated);

		if (updated) {
			/* position changed */
			vehicle_global_position_s gpos;
			orb_copy(ORB_ID(vehicle_global_position), global_position_sub, &gpos);

			/* copy to global struct if valid, with hysteresis */

			// XXX consolidate this with local position handling and timeouts after release
			// but we want a low-risk change now.
			if (status_flags.condition_global_position_valid) {
				if (gpos.eph < eph_threshold * 2.5f) {
					orb_copy(ORB_ID(vehicle_global_position), global_position_sub, &global_position);
				}
			} else {
				if (gpos.eph < eph_threshold) {
					orb_copy(ORB_ID(vehicle_global_position), global_position_sub, &global_position);
				}
			}
		}

		/* update local position estimate */
		orb_check(local_position_sub, &updated);

		if (updated) {
			/* position changed */
			orb_copy(ORB_ID(vehicle_local_position), local_position_sub, &local_position);
		}

		/* update attitude estimate */
		orb_check(attitude_sub, &updated);

		if (updated) {
			/* position changed */
			orb_copy(ORB_ID(vehicle_attitude), attitude_sub, &attitude);
		}

		//update condition_global_position_valid
		//Global positions are only published by the estimators if they are valid
		if (hrt_absolute_time() - global_position.timestamp > POSITION_TIMEOUT) {
			//We have had no good fix for POSITION_TIMEOUT amount of time
			if (status_flags.condition_global_position_valid) {
				set_tune_override(TONE_GPS_WARNING_TUNE);
				status_changed = true;
				status_flags.condition_global_position_valid = false;
			}
		} else if (global_position.timestamp != 0) {
			// Got good global position estimate
			if (!status_flags.condition_global_position_valid) {
				status_changed = true;
				status_flags.condition_global_position_valid = true;
			}
		}

		/* update condition_local_position_valid and condition_local_altitude_valid */
		/* hysteresis for EPH */
		bool local_eph_good;

		if (status_flags.condition_local_position_valid) {
			if (local_position.eph > eph_threshold * 2.5f) {
				local_eph_good = false;

			} else {
				local_eph_good = true;
			}

		} else {
			if (local_position.eph < eph_threshold) {
				local_eph_good = true;

			} else {
				local_eph_good = false;
			}
		}

		check_valid(local_position.timestamp, POSITION_TIMEOUT, local_position.xy_valid
			    && local_eph_good, &(status_flags.condition_local_position_valid), &status_changed);
		check_valid(local_position.timestamp, POSITION_TIMEOUT, local_position.z_valid,
			    &(status_flags.condition_local_altitude_valid), &status_changed);

		/* Update land detector */
		static bool check_for_disarming = false;
		orb_check(land_detector_sub, &updated);
		if (updated) {
			orb_copy(ORB_ID(vehicle_land_detected), land_detector_sub, &land_detector);
		}

		if ((updated && status_flags.condition_local_altitude_valid) || check_for_disarming) {
			if (was_landed != land_detector.landed) {
				if (land_detector.landed && armed.armed) {
					mavlink_and_console_log_info(&mavlink_log_pub, "LANDING DETECTED");
				} else {
					mavlink_and_console_log_info(&mavlink_log_pub, "TAKEOFF DETECTED");
				}
			}

			if (was_falling != land_detector.freefall) {
				if (land_detector.freefall) {
					mavlink_and_console_log_info(&mavlink_log_pub, "FREEFALL DETECTED");
				}
			}

			if (disarm_when_landed > 0) {
				if (land_detector.landed) {
					if (!check_for_disarming && _inair_last_time > 0) {
						_inair_last_time = land_detector.timestamp;
						check_for_disarming = true;
					}

					if (_inair_last_time > 0 && ((hrt_absolute_time() - _inair_last_time) > (hrt_abstime)disarm_when_landed * 1000 * 1000)) {
						arm_disarm(false, &mavlink_log_pub, "auto disarm on land");
						_inair_last_time = 0;
						check_for_disarming = false;
					}
				} else {
					_inair_last_time = land_detector.timestamp;
				}
			}
		}

		if (!rtl_on) {
			// store the last good main_state when not in an navigation
			// hold state
			main_state_before_rtl = internal_state.main_state;
		}

		orb_check(cpuload_sub, &updated);

		if (updated) {
			orb_copy(ORB_ID(cpuload), cpuload_sub, &cpuload);
		}

		/* update battery status */
		orb_check(battery_sub, &updated);

		if (updated) {
			orb_copy(ORB_ID(battery_status), battery_sub, &battery);

			/* only consider battery voltage if system has been running 2s and battery voltage is valid */
			if (hrt_absolute_time() > commander_boot_timestamp + 2000000
			    && battery.voltage_filtered_v > 2.0f * FLT_EPSILON) {

				/* if battery voltage is getting lower, warn using buzzer, etc. */
				if (battery.warning == battery_status_s::BATTERY_WARNING_LOW &&
				   !low_battery_voltage_actions_done) {
					low_battery_voltage_actions_done = true;
					if (armed.armed) {
						mavlink_log_critical(&mavlink_log_pub, "LOW BATTERY, RETURN TO LAND ADVISED");
					} else {
						mavlink_log_critical(&mavlink_log_pub, "LOW BATTERY, TAKEOFF DISCOURAGED");
					}

				} else if (!status_flags.usb_connected &&
					   battery.warning == battery_status_s::BATTERY_WARNING_CRITICAL &&
					   !critical_battery_voltage_actions_done &&
					   low_battery_voltage_actions_done) {
					critical_battery_voltage_actions_done = true;

					if (!armed.armed) {
						mavlink_and_console_log_critical(&mavlink_log_pub, "CRITICAL BATTERY, SHUT SYSTEM DOWN");
					} else {
						if (low_bat_action == 1) {
							if (!rtl_on) {
								if (TRANSITION_CHANGED == main_state_transition(&status, commander_state_s::MAIN_STATE_AUTO_RTL, main_state_prev, &status_flags, &internal_state)) {
									rtl_on = true;
									mavlink_and_console_log_emergency(&mavlink_log_pub, "CRITICAL BATTERY, RETURNING TO LAND");
								} else {
									mavlink_and_console_log_emergency(&mavlink_log_pub, "CRITICAL BATTERY, RTL FAILED");
								}
							}
						} else if (low_bat_action == 2) {
							if (TRANSITION_CHANGED == main_state_transition(&status, commander_state_s::MAIN_STATE_AUTO_LAND, main_state_prev, &status_flags, &internal_state)) {
								mavlink_and_console_log_emergency(&mavlink_log_pub, "CRITICAL BATTERY, LANDING AT CURRENT POSITION");
							} else {
								mavlink_and_console_log_emergency(&mavlink_log_pub, "CRITICAL BATTERY, LANDING FAILED");
							}
						} else {
							mavlink_and_console_log_emergency(&mavlink_log_pub, "CRITICAL BATTERY, LANDING ADVISED!");
						}
					}

					status_changed = true;
				}

				/* End battery voltage check */
			}
		}

		/* update subsystem */
		orb_check(subsys_sub, &updated);

		if (updated) {
			orb_copy(ORB_ID(subsystem_info), subsys_sub, &info);

			//warnx("subsystem changed: %d\n", (int)info.subsystem_type);

			/* mark / unmark as present */
			if (info.present) {
				status.onboard_control_sensors_present |= info.subsystem_type;

			} else {
				status.onboard_control_sensors_present &= ~info.subsystem_type;
			}

			/* mark / unmark as enabled */
			if (info.enabled) {
				status.onboard_control_sensors_enabled |= info.subsystem_type;

			} else {
				status.onboard_control_sensors_enabled &= ~info.subsystem_type;
			}

			/* mark / unmark as ok */
			if (info.ok) {
				status.onboard_control_sensors_health |= info.subsystem_type;

			} else {
				status.onboard_control_sensors_health &= ~info.subsystem_type;
			}

			status_changed = true;
		}

		/* update position setpoint triplet */
		orb_check(pos_sp_triplet_sub, &updated);

		if (updated) {
			orb_copy(ORB_ID(position_setpoint_triplet), pos_sp_triplet_sub, &pos_sp_triplet);
		}

		/* If in INIT state, try to proceed to STANDBY state */
		if (!status_flags.condition_calibration_enabled && status.arming_state == vehicle_status_s::ARMING_STATE_INIT) {
			arming_ret = arming_state_transition(&status,
							     &battery,
							     &safety,
							     vehicle_status_s::ARMING_STATE_STANDBY,
							     &armed,
							     true /* fRunPreArmChecks */,
							     &mavlink_log_pub,
							     &status_flags,
							     avionics_power_rail_voltage);

			if (arming_ret == TRANSITION_CHANGED) {
				arming_state_changed = true;
			} else if (arming_ret == TRANSITION_DENIED) {
				/* do not complain if not allowed into standby */
				arming_ret = TRANSITION_NOT_CHANGED;
			}

		}


		/*
		 * Check for valid position information.
		 *
		 * If the system has a valid position source from an onboard
		 * position estimator, it is safe to operate it autonomously.
		 * The flag_vector_flight_mode_ok flag indicates that a minimum
		 * set of position measurements is available.
		 */

		orb_check(gps_sub, &updated);

		if (updated) {
			orb_copy(ORB_ID(vehicle_gps_position), gps_sub, &gps_position);
		}

		/* Initialize map projection if gps is valid */
		if (!map_projection_global_initialized()
		    && (gps_position.eph < eph_threshold)
		    && (gps_position.epv < epv_threshold)
		    && hrt_elapsed_time((hrt_abstime *)&gps_position.timestamp_position) < 1e6) {
			/* set reference for global coordinates <--> local coordiantes conversion and map_projection */
			globallocalconverter_init((double)gps_position.lat * 1.0e-7, (double)gps_position.lon * 1.0e-7,
						  (float)gps_position.alt * 1.0e-3f, hrt_absolute_time());
		}

		/* check if GPS is ok */
		if (!status_flags.circuit_breaker_engaged_gpsfailure_check) {
			bool gpsIsNoisy = gps_position.noise_per_ms > 0 && gps_position.noise_per_ms < COMMANDER_MAX_GPS_NOISE;

			//Check if GPS receiver is too noisy while we are disarmed
			if (!armed.armed && gpsIsNoisy) {
				if (!status_flags.gps_failure) {
					mavlink_log_critical(&mavlink_log_pub, "GPS signal noisy");
					set_tune_override(TONE_GPS_WARNING_TUNE);

					//GPS suffers from signal jamming or excessive noise, disable GPS-aided flight
					status_flags.gps_failure = true;
					status_changed = true;
				}
			}

			if (gps_position.fix_type >= 3 && hrt_elapsed_time(&gps_position.timestamp_position) < FAILSAFE_DEFAULT_TIMEOUT) {
				/* handle the case where gps was regained */
				if (status_flags.gps_failure && !gpsIsNoisy) {
					status_flags.gps_failure = false;
					status_changed = true;
					mavlink_log_critical(&mavlink_log_pub, "GPS fix regained");
				}

			} else if (!status_flags.gps_failure) {
				status_flags.gps_failure = true;
				status_changed = true;
				mavlink_log_critical(&mavlink_log_pub, "GPS fix lost");
			}
		}

		/* start mission result check */
		orb_check(mission_result_sub, &updated);

		if (updated) {
			orb_copy(ORB_ID(mission_result), mission_result_sub, &mission_result);

			if (status.mission_failure != mission_result.mission_failure) {
				status.mission_failure = mission_result.mission_failure;
				status_changed = true;

				if (status.mission_failure) {
					mavlink_log_critical(&mavlink_log_pub, "mission cannot be completed");
				}
			}
		}

		/* start geofence result check */
		orb_check(geofence_result_sub, &updated);

		if (updated) {
			orb_copy(ORB_ID(geofence_result), geofence_result_sub, &geofence_result);
		}

		// Geofence actions
		if (armed.armed && (geofence_result.geofence_action != geofence_result_s::GF_ACTION_NONE)) {

			static bool geofence_loiter_on = false;
			static bool geofence_rtl_on = false;

			// check for geofence violation
			if (geofence_result.geofence_violated) {
				static hrt_abstime last_geofence_violation = 0;
				const hrt_abstime geofence_violation_action_interval = 10000000; // 10 seconds
				if (hrt_elapsed_time(&last_geofence_violation) > geofence_violation_action_interval) {

					last_geofence_violation = hrt_absolute_time();

					switch (geofence_result.geofence_action) {
						case (geofence_result_s::GF_ACTION_NONE) : {
							// do nothing
							break;
						}
						case (geofence_result_s::GF_ACTION_WARN) : {
							// do nothing, mavlink critical messages are sent by navigator
							break;
						}
						case (geofence_result_s::GF_ACTION_LOITER) : {
							if (TRANSITION_CHANGED == main_state_transition(&status, commander_state_s::MAIN_STATE_AUTO_LOITER, main_state_prev, &status_flags, &internal_state)) {
								geofence_loiter_on = true;
							}
							break;
						}
						case (geofence_result_s::GF_ACTION_RTL) : {
							if (TRANSITION_CHANGED == main_state_transition(&status, commander_state_s::MAIN_STATE_AUTO_RTL, main_state_prev, &status_flags, &internal_state)) {
								geofence_rtl_on = true;
							}
							break;
						}
						case (geofence_result_s::GF_ACTION_TERMINATE) : {
							warnx("Flight termination because of geofence");
							mavlink_log_critical(&mavlink_log_pub, "Geofence violation: flight termination");
							armed.force_failsafe = true;
							status_changed = true;
							break;
						}
					}
				}
			}

			// reset if no longer in LOITER or if manually switched to LOITER
			geofence_loiter_on = geofence_loiter_on
									&& (internal_state.main_state == commander_state_s::MAIN_STATE_AUTO_LOITER)
									&& (sp_man.loiter_switch == manual_control_setpoint_s::SWITCH_POS_OFF);

			// reset if no longer in RTL or if manually switched to RTL
			geofence_rtl_on = geofence_rtl_on
								&& (internal_state.main_state == commander_state_s::MAIN_STATE_AUTO_RTL)
								&& (sp_man.return_switch == manual_control_setpoint_s::SWITCH_POS_OFF);

			rtl_on = rtl_on || (geofence_loiter_on || geofence_rtl_on);
		}

		// revert geofence failsafe transition if sticks are moved and we were previously in MANUAL or ASSIST
		if (rtl_on &&
		   (main_state_before_rtl == commander_state_s::MAIN_STATE_MANUAL ||
			main_state_before_rtl == commander_state_s::MAIN_STATE_ALTCTL ||
			main_state_before_rtl == commander_state_s::MAIN_STATE_POSCTL ||
			main_state_before_rtl == commander_state_s::MAIN_STATE_ACRO ||
			main_state_before_rtl == commander_state_s::MAIN_STATE_STAB)) {

			// transition to previous state if sticks are increased
			const float min_stick_change = 0.2f;
			if ((_last_sp_man.timestamp != sp_man.timestamp) &&
				((fabsf(sp_man.x) - fabsf(_last_sp_man.x) > min_stick_change) ||
				 (fabsf(sp_man.y) - fabsf(_last_sp_man.y) > min_stick_change) ||
				 (fabsf(sp_man.z) - fabsf(_last_sp_man.z) > min_stick_change) ||
				 (fabsf(sp_man.r) - fabsf(_last_sp_man.r) > min_stick_change))) {

				main_state_transition(&status, main_state_before_rtl, main_state_prev, &status_flags, &internal_state);
			}
		}


		/* Check for mission flight termination */
		if (armed.armed && mission_result.flight_termination) {
			armed.force_failsafe = true;
			status_changed = true;
			static bool flight_termination_printed = false;

			if (!flight_termination_printed) {
				mavlink_and_console_log_critical(&mavlink_log_pub, "Geofence violation: flight termination");
				flight_termination_printed = true;
			}

			if (counter % (1000000 / COMMANDER_MONITORING_INTERVAL) == 0) {
				mavlink_and_console_log_critical(&mavlink_log_pub, "Flight termination active");
			}
		}

		/* Only evaluate mission state if home is set,
		 * this prevents false positives for the mission
		 * rejection. Back off 2 seconds to not overlay
		 * home tune.
		 */
		if (status_flags.condition_home_position_valid &&
			(hrt_elapsed_time(&_home.timestamp) > 2000000) &&
			_last_mission_instance != mission_result.instance_count) {
			if (!mission_result.valid) {
				/* the mission is invalid */
				tune_mission_fail(true);
				warnx("mission fail");
			} else if (mission_result.warning) {
				/* the mission has a warning */
				tune_mission_fail(true);
				warnx("mission warning");
			} else {
				/* the mission is valid */
				tune_mission_ok(true);
			}

			/* prevent further feedback until the mission changes */
			_last_mission_instance = mission_result.instance_count;
		}

		/* RC input check */
		if (!status_flags.rc_input_blocked && sp_man.timestamp != 0 &&
		    (hrt_absolute_time() < sp_man.timestamp + (uint64_t)(rc_loss_timeout * 1e6f))) {
			/* handle the case where RC signal was regained */
			if (!status_flags.rc_signal_found_once) {
				status_flags.rc_signal_found_once = true;
				status_changed = true;

			} else {
				if (status.rc_signal_lost) {
					mavlink_log_info(&mavlink_log_pub, "MANUAL CONTROL REGAINED after %llums",
							     (hrt_absolute_time() - rc_signal_lost_timestamp) / 1000);
					status_changed = true;
				}
			}

			status.rc_signal_lost = false;

			/* check if left stick is in lower left position and we are in MANUAL, Rattitude, or AUTO_READY mode or (ASSIST mode and landed) -> disarm
			 * do it only for rotary wings in manual mode or fixed wing if landed */
			if ((status.is_rotary_wing || (!status.is_rotary_wing && land_detector.landed)) && status.rc_input_mode != vehicle_status_s::RC_IN_MODE_OFF &&
			    (status.arming_state == vehicle_status_s::ARMING_STATE_ARMED || status.arming_state == vehicle_status_s::ARMING_STATE_ARMED_ERROR) &&
			    (internal_state.main_state == commander_state_s::MAIN_STATE_MANUAL ||
			    	internal_state.main_state == commander_state_s::MAIN_STATE_ACRO ||
			    	internal_state.main_state == commander_state_s::MAIN_STATE_STAB ||
			    	internal_state.main_state == commander_state_s::MAIN_STATE_RATTITUDE ||
			    	land_detector.landed) &&
			    sp_man.r < -STICK_ON_OFF_LIMIT && sp_man.z < 0.1f) {

				if (stick_off_counter > rc_arm_hyst) {
					/* disarm to STANDBY if ARMED or to STANDBY_ERROR if ARMED_ERROR */
					arming_state_t new_arming_state = (status.arming_state == vehicle_status_s::ARMING_STATE_ARMED ? vehicle_status_s::ARMING_STATE_STANDBY :
									   vehicle_status_s::ARMING_STATE_STANDBY_ERROR);
					arming_ret = arming_state_transition(&status,
									     &battery,
									     &safety,
									     new_arming_state,
									     &armed,
									     true /* fRunPreArmChecks */,
									     &mavlink_log_pub,
									     &status_flags,
									     avionics_power_rail_voltage);

					if (arming_ret == TRANSITION_CHANGED) {
						arming_state_changed = true;
					}

					stick_off_counter = 0;

				} else {
					stick_off_counter++;
				}

			} else {
				stick_off_counter = 0;
			}

			/* check if left stick is in lower right position and we're in MANUAL mode -> arm */
			if (sp_man.r > STICK_ON_OFF_LIMIT && sp_man.z < 0.1f && status.rc_input_mode != vehicle_status_s::RC_IN_MODE_OFF ) {
				if (stick_on_counter > rc_arm_hyst) {

					/* we check outside of the transition function here because the requirement
					 * for being in manual mode only applies to manual arming actions.
					 * the system can be armed in auto if armed via the GCS.
					 */

					if ((internal_state.main_state != commander_state_s::MAIN_STATE_MANUAL)
						&& (internal_state.main_state != commander_state_s::MAIN_STATE_ACRO)
						&& (internal_state.main_state != commander_state_s::MAIN_STATE_STAB)
						&& (internal_state.main_state != commander_state_s::MAIN_STATE_ALTCTL)
						&& (internal_state.main_state != commander_state_s::MAIN_STATE_POSCTL)
						&& (internal_state.main_state != commander_state_s::MAIN_STATE_RATTITUDE)
						) {
						print_reject_arm("NOT ARMING: Switch to a manual mode first.");

					} else if (!status_flags.condition_home_position_valid &&
								geofence_action == geofence_result_s::GF_ACTION_RTL) {
						print_reject_arm("NOT ARMING: Geofence RTL requires valid home");

					} else if (status.arming_state == vehicle_status_s::ARMING_STATE_STANDBY) {
						arming_ret = arming_state_transition(&status,
										     &battery,
										     &safety,
										     vehicle_status_s::ARMING_STATE_ARMED,
										     &armed,
										     true /* fRunPreArmChecks */,
										     &mavlink_log_pub,
										     &status_flags,
										     avionics_power_rail_voltage);

						if (arming_ret == TRANSITION_CHANGED) {
							arming_state_changed = true;
						} else {
							usleep(100000);
							print_reject_arm("NOT ARMING: Preflight checks failed");
						}
					}
					stick_on_counter = 0;

				} else {
					stick_on_counter++;
				}

			} else {
				stick_on_counter = 0;
			}

			if (arming_ret == TRANSITION_CHANGED) {
				if (status.arming_state == vehicle_status_s::ARMING_STATE_ARMED) {
					mavlink_log_info(&mavlink_log_pub, "ARMED by RC");

				} else {
					mavlink_log_info(&mavlink_log_pub, "DISARMED by RC");
				}

				arming_state_changed = true;

			} else if (arming_ret == TRANSITION_DENIED) {
				/*
				 * the arming transition can be denied to a number of reasons:
				 *  - pre-flight check failed (sensors not ok or not calibrated)
				 *  - safety not disabled
				 *  - system not in manual mode
				 */
				tune_negative(true);
			}

			/* evaluate the main state machine according to mode switches */
			bool first_rc_eval = (_last_sp_man.timestamp == 0) && (sp_man.timestamp > 0);
			transition_result_t main_res = set_main_state_rc(&status);

			/* play tune on mode change only if armed, blink LED always */
			if (main_res == TRANSITION_CHANGED || first_rc_eval) {
				tune_positive(armed.armed);
				main_state_changed = true;

			} else if (main_res == TRANSITION_DENIED) {
				/* DENIED here indicates bug in the commander */
				mavlink_log_critical(&mavlink_log_pub, "main state transition denied");
			}

			/* check throttle kill switch */
			if (sp_man.kill_switch == manual_control_setpoint_s::SWITCH_POS_ON) {
				/* set lockdown flag */
				if (!armed.lockdown) {
					mavlink_log_emergency(&mavlink_log_pub, "MANUAL KILL SWITCH ENGAGED");
				}
				armed.lockdown = true;
			} else if (sp_man.kill_switch == manual_control_setpoint_s::SWITCH_POS_OFF) {
				if (armed.lockdown) {
					mavlink_log_emergency(&mavlink_log_pub, "MANUAL KILL SWITCH OFF");
				}
				armed.lockdown = false;
			}
			/* no else case: do not change lockdown flag in unconfigured case */

		} else {
			if (!status_flags.rc_input_blocked && !status.rc_signal_lost) {
				mavlink_log_critical(&mavlink_log_pub, "MANUAL CONTROL LOST (at t=%llums)", hrt_absolute_time() / 1000);
				status.rc_signal_lost = true;
				rc_signal_lost_timestamp = sp_man.timestamp;
				status_changed = true;
			}
		}

		/* data links check */
		bool have_link = false;

		for (int i = 0; i < ORB_MULTI_MAX_INSTANCES; i++) {
			if (telemetry_last_heartbeat[i] != 0 &&
			    hrt_elapsed_time(&telemetry_last_heartbeat[i]) < datalink_loss_timeout * 1e6) {
				/* handle the case where data link was gained first time or regained,
				 * accept datalink as healthy only after datalink_regain_timeout seconds
				 * */
				if (telemetry_lost[i] &&
				    hrt_elapsed_time(&telemetry_last_dl_loss[i]) > datalink_regain_timeout * 1e6) {

					/* report a regain */
					if (telemetry_last_dl_loss[i] > 0) {
						mavlink_and_console_log_info(&mavlink_log_pub, "data link #%i regained", i);
					} else if (telemetry_last_dl_loss[i] == 0) {
						/* new link */
					}

					/* got link again or new */
					status_flags.condition_system_prearm_error_reported = false;
					status_changed = true;

					telemetry_lost[i] = false;
					have_link = true;

				} else if (!telemetry_lost[i]) {
					/* telemetry was healthy also in last iteration
					 * we don't have to check a timeout */
					have_link = true;
				}

			} else {

				if (!telemetry_lost[i]) {
					/* only reset the timestamp to a different time on state change */
					telemetry_last_dl_loss[i]  = hrt_absolute_time();

					mavlink_and_console_log_info(&mavlink_log_pub, "data link #%i lost", i);
					telemetry_lost[i] = true;
				}
			}
		}

		if (have_link) {
			/* handle the case where data link was regained */
			if (status.data_link_lost) {
				status.data_link_lost = false;
				status_changed = true;
			}

		} else {
			if (!status.data_link_lost) {
				if (armed.armed) {
					mavlink_and_console_log_critical(&mavlink_log_pub, "ALL DATA LINKS LOST");
				}
				status.data_link_lost = true;
				status.data_link_lost_counter++;
				status_changed = true;
			}
		}

		/* handle commands last, as the system needs to be updated to handle them */
		orb_check(actuator_controls_sub, &updated);

		if (updated) {
			/* got command */
			orb_copy(ORB_ID_VEHICLE_ATTITUDE_CONTROLS, actuator_controls_sub, &actuator_controls);

			/* Check engine failure
			 * only for fixed wing for now
			 */
			if (!status_flags.circuit_breaker_engaged_enginefailure_check &&
			    status.is_rotary_wing == false &&
			    armed.armed &&
			    ((actuator_controls.control[3] > ef_throttle_thres &&
			      battery.current_a / actuator_controls.control[3] <
			      ef_current2throttle_thres) ||
			     (status.engine_failure))) {
				/* potential failure, measure time */
				if (timestamp_engine_healthy > 0 &&
				    hrt_elapsed_time(&timestamp_engine_healthy) >
				    ef_time_thres * 1e6 &&
				    !status.engine_failure) {
					status.engine_failure = true;
					status_changed = true;
					mavlink_log_critical(&mavlink_log_pub, "Engine Failure");
				}

			} else {
				/* no failure reset flag */
				timestamp_engine_healthy = hrt_absolute_time();

				if (status.engine_failure) {
					status.engine_failure = false;
					status_changed = true;
				}
			}
		}

		/* reset main state after takeoff has completed */
		/* only switch back to posctl */
		if (main_state_prev == commander_state_s::MAIN_STATE_POSCTL) {

			if (internal_state.main_state == commander_state_s::MAIN_STATE_AUTO_TAKEOFF
					&& mission_result.finished) {

				main_state_transition(&status, main_state_prev, main_state_prev, &status_flags, &internal_state);
			}
		}

		/* handle commands last, as the system needs to be updated to handle them */
		orb_check(cmd_sub, &updated);

		if (updated) {
			/* got command */
			orb_copy(ORB_ID(vehicle_command), cmd_sub, &cmd);

			/* handle it */
			if (handle_command(&status, &safety, &cmd, &armed, &_home, &global_position, &local_position,
					&attitude, &home_pub, &command_ack_pub, &command_ack)) {
				status_changed = true;
			}
		}

		/* Check for failure combinations which lead to flight termination */
		if (armed.armed) {
			/* At this point the data link and the gps system have been checked
			 * If we are not in a manual (RC stick controlled mode)
			 * and both failed we want to terminate the flight */
			if (internal_state.main_state != commander_state_s::MAIN_STATE_MANUAL &&
			    internal_state.main_state != commander_state_s::MAIN_STATE_ACRO &&
			    internal_state.main_state != commander_state_s::MAIN_STATE_RATTITUDE &&
			    internal_state.main_state != commander_state_s::MAIN_STATE_STAB &&
			    internal_state.main_state != commander_state_s::MAIN_STATE_ALTCTL &&
			    internal_state.main_state != commander_state_s::MAIN_STATE_POSCTL &&
			    ((status.data_link_lost && status_flags.gps_failure) ||
			     (status_flags.data_link_lost_cmd && status_flags.gps_failure_cmd))) {
				armed.force_failsafe = true;
				status_changed = true;
				static bool flight_termination_printed = false;

				if (!flight_termination_printed) {
					mavlink_and_console_log_critical(&mavlink_log_pub, "DL and GPS lost: flight termination");
					flight_termination_printed = true;
				}

				if (counter % (1000000 / COMMANDER_MONITORING_INTERVAL) == 0) {
					mavlink_log_critical(&mavlink_log_pub, "DL and GPS lost: flight termination");
				}
			}

			/* At this point the rc signal and the gps system have been checked
			 * If we are in manual (controlled with RC):
			 * if both failed we want to terminate the flight */
			if ((internal_state.main_state == commander_state_s::MAIN_STATE_ACRO ||
			     internal_state.main_state == commander_state_s::MAIN_STATE_RATTITUDE ||
			     internal_state.main_state == commander_state_s::MAIN_STATE_MANUAL ||
			     internal_state.main_state == commander_state_s::MAIN_STATE_STAB ||
			     internal_state.main_state == commander_state_s::MAIN_STATE_ALTCTL ||
			     internal_state.main_state == commander_state_s::MAIN_STATE_POSCTL) &&
			    ((status.rc_signal_lost && status_flags.gps_failure) ||
			     (status_flags.rc_signal_lost_cmd && status_flags.gps_failure_cmd))) {
				armed.force_failsafe = true;
				status_changed = true;
				static bool flight_termination_printed = false;

				if (!flight_termination_printed) {
					warnx("Flight termination because of RC signal loss and GPS failure");
					flight_termination_printed = true;
				}

				if (counter % (1000000 / COMMANDER_MONITORING_INTERVAL) == 0) {
					mavlink_log_critical(&mavlink_log_pub, "RC and GPS lost: flight termination");
				}
			}
		}

		/* Get current timestamp */
		const hrt_abstime now = hrt_absolute_time();

		/* First time home position update - but only if disarmed */
		if (!status_flags.condition_home_position_valid && !armed.armed) {
			commander_set_home_position(home_pub, _home, local_position, global_position, attitude);
		}

		/* update home position on arming if at least 500 ms from commander start spent to avoid setting home on in-air restart */
		else if (((!was_armed && armed.armed) || (was_landed && !land_detector.landed)) &&
			(now > commander_boot_timestamp + INAIR_RESTART_HOLDOFF_INTERVAL)) {
			commander_set_home_position(home_pub, _home, local_position, global_position, attitude);
		}

		was_landed = land_detector.landed;
		was_falling = land_detector.freefall;
		was_armed = armed.armed;

		/* print new state */
		if (arming_state_changed) {
			status_changed = true;
			arming_state_changed = false;
		}

		/* now set navigation state according to failsafe and main state */
		bool nav_state_changed = set_nav_state(&status,
						       &internal_state,
						       (datalink_loss_enabled > 0),
						       mission_result.finished,
						       mission_result.stay_in_failsafe,
						       &status_flags,
						       land_detector.landed,
						       (rc_loss_enabled > 0));

		if (status.failsafe != failsafe_old) {
			status_changed = true;

			if (status.failsafe) {
				mavlink_log_critical(&mavlink_log_pub, "failsafe mode on");

			} else {
				mavlink_log_critical(&mavlink_log_pub, "failsafe mode off");
			}

			failsafe_old = status.failsafe;
		}

		// TODO handle mode changes by commands
		if (main_state_changed || nav_state_changed) {
			status_changed = true;
			main_state_changed = false;
		}

		/* publish states (armed, control mode, vehicle status) at least with 5 Hz */
		if (counter % (200000 / COMMANDER_MONITORING_INTERVAL) == 0 || status_changed) {
			set_control_mode();
			control_mode.timestamp = now;
			orb_publish(ORB_ID(vehicle_control_mode), control_mode_pub, &control_mode);

			status.timestamp = now;
			orb_publish(ORB_ID(vehicle_status), status_pub, &status);

			armed.timestamp = now;

			/* set prearmed state if safety is off, or safety is not present and 5 seconds passed */
			if (safety.safety_switch_available) {

				/* safety is off, go into prearmed */
				armed.prearmed = safety.safety_off;
			} else {
				/* safety is not present, go into prearmed
				 * (all output drivers should be started / unlocked last in the boot process
				 * when the rest of the system is fully initialized)
				 */
				armed.prearmed = (hrt_elapsed_time(&commander_boot_timestamp) > 5 * 1000 * 1000);
			}
			orb_publish(ORB_ID(actuator_armed), armed_pub, &armed);
		}

		/* play arming and battery warning tunes */
		if (!arm_tune_played && armed.armed && (!safety.safety_switch_available || (safety.safety_switch_available
							&& safety.safety_off))) {
			/* play tune when armed */
			set_tune(TONE_ARMING_WARNING_TUNE);
			arm_tune_played = true;

		} else if (!status_flags.usb_connected &&
			   (status.hil_state != vehicle_status_s::HIL_STATE_ON) &&
			   (battery.warning == battery_status_s::BATTERY_WARNING_CRITICAL)) {
			/* play tune on battery critical */
			set_tune(TONE_BATTERY_WARNING_FAST_TUNE);

		} else if ((status.hil_state != vehicle_status_s::HIL_STATE_ON) &&
			   (battery.warning == battery_status_s::BATTERY_WARNING_LOW)) {
			/* play tune on battery warning or failsafe */
			set_tune(TONE_BATTERY_WARNING_SLOW_TUNE);

		} else {
			set_tune(TONE_STOP_TUNE);
		}

		/* reset arm_tune_played when disarmed */
		if (!armed.armed || (safety.safety_switch_available && !safety.safety_off)) {

			//Notify the user that it is safe to approach the vehicle
			if (arm_tune_played) {
				tune_neutral(true);
			}

			arm_tune_played = false;
		}

		/* play sensor failure tunes if we already waited for hotplug sensors to come up and failed */
		hotplug_timeout = hrt_elapsed_time(&commander_boot_timestamp) > HOTPLUG_SENS_TIMEOUT;

		if (!sensor_fail_tune_played && (!status_flags.condition_system_sensors_initialized && hotplug_timeout)) {
			set_tune_override(TONE_GPS_WARNING_TUNE);
			sensor_fail_tune_played = true;
			status_changed = true;
		}

		/* update timeout flag */
		if(!(hotplug_timeout == status_flags.condition_system_hotplug_timeout)) {
			status_flags.condition_system_hotplug_timeout = hotplug_timeout;
			status_changed = true;
		}

		counter++;

		int blink_state = blink_msg_state();

		if (blink_state > 0) {
			/* blinking LED message, don't touch LEDs */
			if (blink_state == 2) {
				/* blinking LED message completed, restore normal state */
				control_status_leds(&status, &armed, true, &battery, &cpuload);
			}

		} else {
			/* normal state */
			control_status_leds(&status, &armed, status_changed, &battery, &cpuload);
		}

		status_changed = false;


		/* publish internal state for logging purposes */
		if (commander_state_pub != nullptr) {
			orb_publish(ORB_ID(commander_state), commander_state_pub, &internal_state);

		} else {
			commander_state_pub = orb_advertise(ORB_ID(commander_state), &internal_state);
		}

		usleep(COMMANDER_MONITORING_INTERVAL);
	}

	/* wait for threads to complete */
	ret = pthread_join(commander_low_prio_thread, NULL);

	if (ret) {
		warn("join failed: %d", ret);
	}

	rgbled_set_mode(RGBLED_MODE_OFF);

	/* close fds */
	led_deinit();
	buzzer_deinit();
	px4_close(sp_man_sub);
	px4_close(offboard_control_mode_sub);
	px4_close(local_position_sub);
	px4_close(global_position_sub);
	px4_close(gps_sub);
	px4_close(sensor_sub);
	px4_close(safety_sub);
	px4_close(cmd_sub);
	px4_close(subsys_sub);
	px4_close(diff_pres_sub);
	px4_close(param_changed_sub);
	px4_close(battery_sub);
	px4_close(land_detector_sub);

	thread_running = false;

	return 0;
}

void
get_circuit_breaker_params()
{
	status_flags.circuit_breaker_engaged_power_check = circuit_breaker_enabled("CBRK_SUPPLY_CHK", CBRK_SUPPLY_CHK_KEY);
	status_flags.cb_usb = circuit_breaker_enabled("CBRK_USB_CHK", CBRK_USB_CHK_KEY);
	status_flags.circuit_breaker_engaged_airspd_check = circuit_breaker_enabled("CBRK_AIRSPD_CHK", CBRK_AIRSPD_CHK_KEY);
	status_flags.circuit_breaker_engaged_enginefailure_check = circuit_breaker_enabled("CBRK_ENGINEFAIL", CBRK_ENGINEFAIL_KEY);
	status_flags.circuit_breaker_engaged_gpsfailure_check = circuit_breaker_enabled("CBRK_GPSFAIL", CBRK_GPSFAIL_KEY);
}

void
check_valid(hrt_abstime timestamp, hrt_abstime timeout, bool valid_in, bool *valid_out, bool *changed)
{
	hrt_abstime t = hrt_absolute_time();
	bool valid_new = (t < timestamp + timeout && t > timeout && valid_in);

	if (*valid_out != valid_new) {
		*valid_out = valid_new;
		*changed = true;
	}
}

void
<<<<<<< HEAD
control_status_leds(vehicle_status_s *status_local, const actuator_armed_s *actuator_armed, bool changed, battery_status_s *battery_status)
=======
control_status_leds(vehicle_status_s *status_local, const actuator_armed_s *actuator_armed, bool changed, battery_status_s *battery_local, const cpuload_s *cpuload_local)
>>>>>>> ea138cfd
{
	/* driving rgbled */
	if (changed) {
		bool set_normal_color = false;
		bool hotplug_timeout = hrt_elapsed_time(&commander_boot_timestamp) > HOTPLUG_SENS_TIMEOUT;

		/* set mode */
		if (status_local->arming_state == vehicle_status_s::ARMING_STATE_ARMED) {
			rgbled_set_mode(RGBLED_MODE_ON);
			set_normal_color = true;

		} else if (status_local->arming_state == vehicle_status_s::ARMING_STATE_ARMED_ERROR || (!status_flags.condition_system_sensors_initialized && hotplug_timeout)) {
			rgbled_set_mode(RGBLED_MODE_BLINK_FAST);
			rgbled_set_color(RGBLED_COLOR_RED);

		} else if (status_local->arming_state == vehicle_status_s::ARMING_STATE_STANDBY) {
			rgbled_set_mode(RGBLED_MODE_BREATHE);
			set_normal_color = true;

		} else if (!status_flags.condition_system_sensors_initialized && !hotplug_timeout) {
			rgbled_set_mode(RGBLED_MODE_BREATHE);
			set_normal_color = true;

		} else {	// STANDBY_ERROR and other states
			rgbled_set_mode(RGBLED_MODE_BLINK_NORMAL);
			rgbled_set_color(RGBLED_COLOR_RED);
		}

		if (set_normal_color) {
			/* set color */
			if (status.failsafe) {
				rgbled_set_color(RGBLED_COLOR_PURPLE);
<<<<<<< HEAD
			} else if (battery_status->warning == battery_status_s::BATTERY_WARNING_LOW) {
				rgbled_set_color(RGBLED_COLOR_AMBER);
			} else if (battery_status->warning == battery_status_s::BATTERY_WARNING_CRITICAL) {
=======
			} else if (battery_local->warning == battery_status_s::BATTERY_WARNING_LOW) {
				rgbled_set_color(RGBLED_COLOR_AMBER);
			} else if (battery_local->warning == battery_status_s::BATTERY_WARNING_CRITICAL) {
>>>>>>> ea138cfd
				rgbled_set_color(RGBLED_COLOR_RED);
			} else {
				if (status_flags.condition_home_position_valid && status_flags.condition_global_position_valid) {
					rgbled_set_color(RGBLED_COLOR_GREEN);

				} else {
					rgbled_set_color(RGBLED_COLOR_BLUE);
				}
			}
		}
	}

#if defined (CONFIG_ARCH_BOARD_PX4FMU_V1) || defined (CONFIG_ARCH_BOARD_PX4FMU_V4)

	/* this runs at around 20Hz, full cycle is 16 ticks = 10/16Hz */
	if (actuator_armed->armed) {
		/* armed, solid */
		led_on(LED_BLUE);

	} else if (actuator_armed->ready_to_arm) {
		/* ready to arm, blink at 1Hz */
		if (leds_counter % 20 == 0) {
			led_toggle(LED_BLUE);
		}

	} else {
		/* not ready to arm, blink at 10Hz */
		if (leds_counter % 2 == 0) {
			led_toggle(LED_BLUE);
		}
	}

#endif

	/* give system warnings on error LED, XXX maybe add memory usage warning too */
	if (cpuload_local->load > 0.95f) {
		if (leds_counter % 2 == 0) {
			led_toggle(LED_AMBER);
		}

	} else {
		led_off(LED_AMBER);
	}

	leds_counter++;
}

transition_result_t
set_main_state_rc(struct vehicle_status_s *status_local)
{
	/* set main state according to RC switches */
	transition_result_t res = TRANSITION_DENIED;

	// XXX this should not be necessary any more, we should be able to
	// just delete this and respond to mode switches
	/* if offboard is set already by a mavlink command, abort */
	if (status_flags.offboard_control_set_by_command) {
		return main_state_transition(status_local, commander_state_s::MAIN_STATE_OFFBOARD, main_state_prev, &status_flags, &internal_state);
	}

	/* manual setpoint has not updated, do not re-evaluate it */
	if (((_last_sp_man.timestamp != 0) && (_last_sp_man.timestamp == sp_man.timestamp)) ||
		((_last_sp_man.offboard_switch == sp_man.offboard_switch) &&
		 (_last_sp_man.return_switch == sp_man.return_switch) &&
		 (_last_sp_man.mode_switch == sp_man.mode_switch) &&
		 (_last_sp_man.acro_switch == sp_man.acro_switch) &&
		 (_last_sp_man.rattitude_switch == sp_man.rattitude_switch) &&
		 (_last_sp_man.posctl_switch == sp_man.posctl_switch) &&
		 (_last_sp_man.loiter_switch == sp_man.loiter_switch) &&
		 (_last_sp_man.mode_slot == sp_man.mode_slot))) {

		// update these fields for the geofence system

		if (!rtl_on) {
<<<<<<< HEAD
			_last_sp_man.timestamp = sp_man->timestamp;
			_last_sp_man.x = sp_man->x;
			_last_sp_man.y = sp_man->y;
			_last_sp_man.z = sp_man->z;
			_last_sp_man.r = sp_man->r;
=======
			_last_sp_man.timestamp = sp_man.timestamp;
			_last_sp_man.x = sp_man.x;
			_last_sp_man.y = sp_man.y;
			_last_sp_man.z = sp_man.z;
			_last_sp_man.r = sp_man.r;
>>>>>>> ea138cfd
		}

		/* no timestamp change or no switch change -> nothing changed */
		return TRANSITION_NOT_CHANGED;
	}

	_last_sp_man = sp_man;

	/* offboard switch overrides main switch */
	if (sp_man.offboard_switch == manual_control_setpoint_s::SWITCH_POS_ON) {
		res = main_state_transition(status_local, commander_state_s::MAIN_STATE_OFFBOARD, main_state_prev, &status_flags, &internal_state);

		if (res == TRANSITION_DENIED) {
			print_reject_mode(status_local, "OFFBOARD");
			/* mode rejected, continue to evaluate the main system mode */

		} else {
			/* changed successfully or already in this state */
			return res;
		}
	}

	/* RTL switch overrides main switch */
	if (sp_man.return_switch == manual_control_setpoint_s::SWITCH_POS_ON) {
		warnx("RTL switch changed and ON!");
		res = main_state_transition(status_local, commander_state_s::MAIN_STATE_AUTO_RTL, main_state_prev, &status_flags, &internal_state);

		if (res == TRANSITION_DENIED) {
			print_reject_mode(status_local, "AUTO RTL");

			/* fallback to LOITER if home position not set */
			res = main_state_transition(status_local, commander_state_s::MAIN_STATE_AUTO_LOITER, main_state_prev, &status_flags, &internal_state);
		}

		if (res != TRANSITION_DENIED) {
			/* changed successfully or already in this state */
			return res;
		}

		/* if we get here mode was rejected, continue to evaluate the main system mode */
	}

	/* we know something has changed - check if we are in mode slot operation */
	if (sp_man.mode_slot != manual_control_setpoint_s::MODE_SLOT_NONE) {

		if (sp_man.mode_slot >= sizeof(_flight_mode_slots) / sizeof(_flight_mode_slots[0])) {
			warnx("m slot overflow");
			return TRANSITION_DENIED;
		}

		int new_mode = _flight_mode_slots[sp_man.mode_slot];

		if (new_mode < 0) {
			/* slot is unused */
			res = TRANSITION_NOT_CHANGED;

		} else {
			res = main_state_transition(status_local, new_mode, main_state_prev, &status_flags, &internal_state);

			/* ensure that the mode selection does not get stuck here */
			int maxcount = 5;

			/* enable the use of break */
			/* fallback strategies, give the user the closest mode to what he wanted */
			while (res == TRANSITION_DENIED && maxcount > 0) {

				maxcount--;

				if (new_mode == commander_state_s::MAIN_STATE_AUTO_MISSION) {

					/* fall back to loiter */
					new_mode = commander_state_s::MAIN_STATE_AUTO_LOITER;
					print_reject_mode(status_local, "AUTO MISSION");
					res = main_state_transition(status_local, new_mode, main_state_prev, &status_flags, &internal_state);

					if (res != TRANSITION_DENIED) {
						break;
					}
				}

				if (new_mode == commander_state_s::MAIN_STATE_AUTO_RTL) {

					/* fall back to position control */
					new_mode = commander_state_s::MAIN_STATE_AUTO_LOITER;
					print_reject_mode(status_local, "AUTO RTL");
					res = main_state_transition(status_local, new_mode, main_state_prev, &status_flags, &internal_state);

					if (res != TRANSITION_DENIED) {
						break;
					}
				}

				if (new_mode == commander_state_s::MAIN_STATE_AUTO_LAND) {

					/* fall back to position control */
					new_mode = commander_state_s::MAIN_STATE_AUTO_LOITER;
					print_reject_mode(status_local, "AUTO LAND");
					res = main_state_transition(status_local, new_mode, main_state_prev, &status_flags, &internal_state);

					if (res != TRANSITION_DENIED) {
						break;
					}
				}

				if (new_mode == commander_state_s::MAIN_STATE_AUTO_TAKEOFF) {

					/* fall back to position control */
					new_mode = commander_state_s::MAIN_STATE_AUTO_LOITER;
					print_reject_mode(status_local, "AUTO TAKEOFF");
					res = main_state_transition(status_local, new_mode, main_state_prev, &status_flags, &internal_state);

					if (res != TRANSITION_DENIED) {
						break;
					}
				}

				if (new_mode == commander_state_s::MAIN_STATE_AUTO_FOLLOW_TARGET) {

					/* fall back to position control */
					new_mode = commander_state_s::MAIN_STATE_AUTO_LOITER;
					print_reject_mode(status_local, "AUTO FOLLOW");
					res = main_state_transition(status_local, new_mode, main_state_prev, &status_flags, &internal_state);

					if (res != TRANSITION_DENIED) {
						break;
					}
				}

				if (new_mode == commander_state_s::MAIN_STATE_AUTO_LOITER) {

					/* fall back to position control */
					new_mode = commander_state_s::MAIN_STATE_POSCTL;
					print_reject_mode(status_local, "AUTO HOLD");
					res = main_state_transition(status_local, new_mode, main_state_prev, &status_flags, &internal_state);

					if (res != TRANSITION_DENIED) {
						break;
					}
				}

				if (new_mode == commander_state_s::MAIN_STATE_POSCTL) {

					/* fall back to altitude control */
					new_mode = commander_state_s::MAIN_STATE_ALTCTL;
					print_reject_mode(status_local, "POSITION CONTROL");
					res = main_state_transition(status_local, new_mode, main_state_prev, &status_flags, &internal_state);

					if (res != TRANSITION_DENIED) {
						break;
					}
				}

				if (new_mode == commander_state_s::MAIN_STATE_ALTCTL) {

					/* fall back to stabilized */
					new_mode = commander_state_s::MAIN_STATE_STAB;
					print_reject_mode(status_local, "ALTITUDE CONTROL");
					res = main_state_transition(status_local, new_mode, main_state_prev, &status_flags, &internal_state);

					if (res != TRANSITION_DENIED) {
						break;
					}
				}

				if (new_mode == commander_state_s::MAIN_STATE_STAB) {

					/* fall back to manual */
					new_mode = commander_state_s::MAIN_STATE_MANUAL;
					print_reject_mode(status_local, "STABILIZED");
					res = main_state_transition(status_local, new_mode, main_state_prev, &status_flags, &internal_state);

					if (res != TRANSITION_DENIED) {
						break;
					}
				}
			}
		}

		return res;
	}

	/* offboard and RTL switches off or denied, check main mode switch */
	switch (sp_man.mode_switch) {
	case manual_control_setpoint_s::SWITCH_POS_NONE:
		res = TRANSITION_NOT_CHANGED;
		break;

	case manual_control_setpoint_s::SWITCH_POS_OFF:		// MANUAL
		if (sp_man.acro_switch == manual_control_setpoint_s::SWITCH_POS_ON) {

			/* manual mode is stabilized already for multirotors, so switch to acro
			 * for any non-manual mode
			 */
			// XXX: put ACRO and STAB on separate switches
			if (status.is_rotary_wing && !status.is_vtol) {
				res = main_state_transition(status_local, commander_state_s::MAIN_STATE_ACRO, main_state_prev, &status_flags, &internal_state);
			} else if (!status.is_rotary_wing) {
				res = main_state_transition(status_local, commander_state_s::MAIN_STATE_STAB, main_state_prev, &status_flags, &internal_state);
			} else {
				res = main_state_transition(status_local, commander_state_s::MAIN_STATE_MANUAL, main_state_prev, &status_flags, &internal_state);
			}

		}
		else if(sp_man.rattitude_switch == manual_control_setpoint_s::SWITCH_POS_ON){
			/* Similar to acro transitions for multirotors.  FW aircraft don't need a
			 * rattitude mode.*/
			if (status.is_rotary_wing) {
				res = main_state_transition(status_local, commander_state_s::MAIN_STATE_RATTITUDE, main_state_prev, &status_flags, &internal_state);
			} else {
				res = main_state_transition(status_local, commander_state_s::MAIN_STATE_STAB, main_state_prev, &status_flags, &internal_state);
			}
		}else {
			res = main_state_transition(status_local, commander_state_s::MAIN_STATE_MANUAL, main_state_prev, &status_flags, &internal_state);
		}

		// TRANSITION_DENIED is not possible here
		break;

	case manual_control_setpoint_s::SWITCH_POS_MIDDLE:		// ASSIST
		if (sp_man.posctl_switch == manual_control_setpoint_s::SWITCH_POS_ON) {
			res = main_state_transition(status_local, commander_state_s::MAIN_STATE_POSCTL, main_state_prev, &status_flags, &internal_state);

			if (res != TRANSITION_DENIED) {
				break;	// changed successfully or already in this state
			}

			print_reject_mode(status_local, "POSITION CONTROL");
		}

		// fallback to ALTCTL
		res = main_state_transition(status_local, commander_state_s::MAIN_STATE_ALTCTL, main_state_prev, &status_flags, &internal_state);

		if (res != TRANSITION_DENIED) {
			break;	// changed successfully or already in this mode
		}

		if (sp_man.posctl_switch != manual_control_setpoint_s::SWITCH_POS_ON) {
			print_reject_mode(status_local, "ALTITUDE CONTROL");
		}

		// fallback to MANUAL
		res = main_state_transition(status_local, commander_state_s::MAIN_STATE_MANUAL, main_state_prev, &status_flags, &internal_state);
		// TRANSITION_DENIED is not possible here
		break;

	case manual_control_setpoint_s::SWITCH_POS_ON:			// AUTO
		if (sp_man.loiter_switch == manual_control_setpoint_s::SWITCH_POS_ON) {
			res = main_state_transition(status_local, commander_state_s::MAIN_STATE_AUTO_LOITER, main_state_prev, &status_flags, &internal_state);

			if (res != TRANSITION_DENIED) {
				break;	// changed successfully or already in this state
			}

			print_reject_mode(status_local, "AUTO PAUSE");

		} else {
			res = main_state_transition(status_local, commander_state_s::MAIN_STATE_AUTO_MISSION, main_state_prev, &status_flags, &internal_state);

			if (res != TRANSITION_DENIED) {
				break;	// changed successfully or already in this state
			}

			print_reject_mode(status_local, "AUTO MISSION");

			// fallback to LOITER if home position not set
			res = main_state_transition(status_local, commander_state_s::MAIN_STATE_AUTO_LOITER, main_state_prev, &status_flags, &internal_state);

			if (res != TRANSITION_DENIED) {
				break;  // changed successfully or already in this state
			}
		}

		// fallback to POSCTL
		res = main_state_transition(status_local, commander_state_s::MAIN_STATE_POSCTL, main_state_prev, &status_flags, &internal_state);

		if (res != TRANSITION_DENIED) {
			break;  // changed successfully or already in this state
		}

		// fallback to ALTCTL
		res = main_state_transition(status_local, commander_state_s::MAIN_STATE_ALTCTL, main_state_prev, &status_flags, &internal_state);

		if (res != TRANSITION_DENIED) {
			break;	// changed successfully or already in this state
		}

		// fallback to MANUAL
		res = main_state_transition(status_local, commander_state_s::MAIN_STATE_MANUAL, main_state_prev, &status_flags, &internal_state);
		// TRANSITION_DENIED is not possible here
		break;

	default:
		break;
	}

	return res;
}

void
set_control_mode()
{
	/* set vehicle_control_mode according to set_navigation_state */
	control_mode.flag_armed = armed.armed;
	control_mode.flag_external_manual_override_ok = (!status.is_rotary_wing && !status.is_vtol);
	control_mode.flag_system_hil_enabled = status.hil_state == vehicle_status_s::HIL_STATE_ON;
	control_mode.flag_control_offboard_enabled = false;

	switch (status.nav_state) {
	case vehicle_status_s::NAVIGATION_STATE_MANUAL:
		control_mode.flag_control_manual_enabled = true;
		control_mode.flag_control_auto_enabled = false;
		control_mode.flag_control_rates_enabled = stabilization_required();
		control_mode.flag_control_attitude_enabled = stabilization_required();
		control_mode.flag_control_rattitude_enabled = false;
		control_mode.flag_control_altitude_enabled = false;
		control_mode.flag_control_climb_rate_enabled = false;
		control_mode.flag_control_position_enabled = false;
		control_mode.flag_control_velocity_enabled = false;
		control_mode.flag_control_acceleration_enabled = false;
		control_mode.flag_control_termination_enabled = false;
		break;

	case vehicle_status_s::NAVIGATION_STATE_STAB:
		control_mode.flag_control_manual_enabled = true;
		control_mode.flag_control_auto_enabled = false;
		control_mode.flag_control_rates_enabled = true;
		control_mode.flag_control_attitude_enabled = true;
		control_mode.flag_control_rattitude_enabled = true;
		control_mode.flag_control_altitude_enabled = false;
		control_mode.flag_control_climb_rate_enabled = false;
		control_mode.flag_control_position_enabled = false;
		control_mode.flag_control_velocity_enabled = false;
		control_mode.flag_control_acceleration_enabled = false;
		control_mode.flag_control_termination_enabled = false;
		/* override is not ok in stabilized mode */
		control_mode.flag_external_manual_override_ok = false;
		break;

	case vehicle_status_s::NAVIGATION_STATE_RATTITUDE:
		control_mode.flag_control_manual_enabled = true;
		control_mode.flag_control_auto_enabled = false;
		control_mode.flag_control_rates_enabled = true;
		control_mode.flag_control_attitude_enabled = true;
		control_mode.flag_control_rattitude_enabled = true;
		control_mode.flag_control_altitude_enabled = false;
		control_mode.flag_control_climb_rate_enabled = false;
		control_mode.flag_control_position_enabled = false;
		control_mode.flag_control_velocity_enabled = false;
		control_mode.flag_control_acceleration_enabled = false;
		control_mode.flag_control_termination_enabled = false;
		break;

	case vehicle_status_s::NAVIGATION_STATE_ALTCTL:
		control_mode.flag_control_manual_enabled = true;
		control_mode.flag_control_auto_enabled = false;
		control_mode.flag_control_rates_enabled = true;
		control_mode.flag_control_attitude_enabled = true;
		control_mode.flag_control_rattitude_enabled = false;
		control_mode.flag_control_altitude_enabled = true;
		control_mode.flag_control_climb_rate_enabled = true;
		control_mode.flag_control_position_enabled = false;
		control_mode.flag_control_velocity_enabled = false;
		control_mode.flag_control_acceleration_enabled = false;
		control_mode.flag_control_termination_enabled = false;
		break;

	case vehicle_status_s::NAVIGATION_STATE_POSCTL:
		control_mode.flag_control_manual_enabled = true;
		control_mode.flag_control_auto_enabled = false;
		control_mode.flag_control_rates_enabled = true;
		control_mode.flag_control_attitude_enabled = true;
		control_mode.flag_control_rattitude_enabled = false;
		control_mode.flag_control_altitude_enabled = true;
		control_mode.flag_control_climb_rate_enabled = true;
		control_mode.flag_control_position_enabled = !status.in_transition_mode;
		control_mode.flag_control_velocity_enabled = !status.in_transition_mode;
		control_mode.flag_control_acceleration_enabled = false;
		control_mode.flag_control_termination_enabled = false;
		break;

	case vehicle_status_s::NAVIGATION_STATE_AUTO_RTL:
	case vehicle_status_s::NAVIGATION_STATE_AUTO_RCRECOVER:
		/* override is not ok for the RTL and recovery mode */
		control_mode.flag_external_manual_override_ok = false;
		/* fallthrough */
	case vehicle_status_s::NAVIGATION_STATE_AUTO_FOLLOW_TARGET:
	case vehicle_status_s::NAVIGATION_STATE_AUTO_RTGS:
	case vehicle_status_s::NAVIGATION_STATE_AUTO_LAND:
	case vehicle_status_s::NAVIGATION_STATE_AUTO_LANDENGFAIL:
	case vehicle_status_s::NAVIGATION_STATE_AUTO_MISSION:
	case vehicle_status_s::NAVIGATION_STATE_AUTO_LOITER:
	case vehicle_status_s::NAVIGATION_STATE_AUTO_TAKEOFF:
		control_mode.flag_control_manual_enabled = false;
		control_mode.flag_control_auto_enabled = true;
		control_mode.flag_control_rates_enabled = true;
		control_mode.flag_control_attitude_enabled = true;
		control_mode.flag_control_rattitude_enabled = false;
		control_mode.flag_control_altitude_enabled = true;
		control_mode.flag_control_climb_rate_enabled = true;
		control_mode.flag_control_position_enabled = !status.in_transition_mode;
		control_mode.flag_control_velocity_enabled = !status.in_transition_mode;
		control_mode.flag_control_acceleration_enabled = false;
		control_mode.flag_control_termination_enabled = false;
		break;

	case vehicle_status_s::NAVIGATION_STATE_AUTO_LANDGPSFAIL:
		control_mode.flag_control_manual_enabled = false;
		control_mode.flag_control_auto_enabled = false;
		control_mode.flag_control_rates_enabled = true;
		control_mode.flag_control_attitude_enabled = true;
		control_mode.flag_control_rattitude_enabled = false;
		control_mode.flag_control_altitude_enabled = false;
		control_mode.flag_control_climb_rate_enabled = true;
		control_mode.flag_control_position_enabled = false;
		control_mode.flag_control_velocity_enabled = false;
		control_mode.flag_control_acceleration_enabled = false;
		control_mode.flag_control_termination_enabled = false;
		break;

	case vehicle_status_s::NAVIGATION_STATE_ACRO:
		control_mode.flag_control_manual_enabled = true;
		control_mode.flag_control_auto_enabled = false;
		control_mode.flag_control_rates_enabled = true;
		control_mode.flag_control_attitude_enabled = false;
		control_mode.flag_control_rattitude_enabled = false;
		control_mode.flag_control_altitude_enabled = false;
		control_mode.flag_control_climb_rate_enabled = false;
		control_mode.flag_control_position_enabled = false;
		control_mode.flag_control_velocity_enabled = false;
		control_mode.flag_control_acceleration_enabled = false;
		control_mode.flag_control_termination_enabled = false;
		break;

	case vehicle_status_s::NAVIGATION_STATE_DESCEND:
		/* TODO: check if this makes sense */
		control_mode.flag_control_manual_enabled = false;
		control_mode.flag_control_auto_enabled = true;
		control_mode.flag_control_rates_enabled = true;
		control_mode.flag_control_attitude_enabled = true;
		control_mode.flag_control_rattitude_enabled = false;
		control_mode.flag_control_position_enabled = false;
		control_mode.flag_control_velocity_enabled = false;
		control_mode.flag_control_acceleration_enabled = false;
		control_mode.flag_control_altitude_enabled = false;
		control_mode.flag_control_climb_rate_enabled = true;
		control_mode.flag_control_termination_enabled = false;
		break;

	case vehicle_status_s::NAVIGATION_STATE_TERMINATION:
		/* disable all controllers on termination */
		control_mode.flag_control_manual_enabled = false;
		control_mode.flag_control_auto_enabled = false;
		control_mode.flag_control_rates_enabled = false;
		control_mode.flag_control_attitude_enabled = false;
		control_mode.flag_control_rattitude_enabled = false;
		control_mode.flag_control_position_enabled = false;
		control_mode.flag_control_velocity_enabled = false;
		control_mode.flag_control_acceleration_enabled = false;
		control_mode.flag_control_altitude_enabled = false;
		control_mode.flag_control_climb_rate_enabled = false;
		control_mode.flag_control_termination_enabled = true;
		break;

	case vehicle_status_s::NAVIGATION_STATE_OFFBOARD:
		control_mode.flag_control_manual_enabled = false;
		control_mode.flag_control_auto_enabled = false;
		control_mode.flag_control_offboard_enabled = true;

		/*
		 * The control flags depend on what is ignored according to the offboard control mode topic
		 * Inner loop flags (e.g. attitude) also depend on outer loop ignore flags (e.g. position)
		 */
		control_mode.flag_control_rates_enabled = !offboard_control_mode.ignore_bodyrate ||
			!offboard_control_mode.ignore_attitude ||
			!offboard_control_mode.ignore_position ||
			!offboard_control_mode.ignore_velocity ||
			!offboard_control_mode.ignore_acceleration_force;

		control_mode.flag_control_attitude_enabled = !offboard_control_mode.ignore_attitude ||
			!offboard_control_mode.ignore_position ||
			!offboard_control_mode.ignore_velocity ||
			!offboard_control_mode.ignore_acceleration_force;

		control_mode.flag_control_rattitude_enabled = false;

		control_mode.flag_control_acceleration_enabled = !offboard_control_mode.ignore_acceleration_force &&
		  !status.in_transition_mode;

		control_mode.flag_control_velocity_enabled = (!offboard_control_mode.ignore_velocity ||
			!offboard_control_mode.ignore_position) && !status.in_transition_mode &&
			!control_mode.flag_control_acceleration_enabled;

		control_mode.flag_control_climb_rate_enabled = (!offboard_control_mode.ignore_velocity ||
			!offboard_control_mode.ignore_position) && !control_mode.flag_control_acceleration_enabled;

		control_mode.flag_control_position_enabled = !offboard_control_mode.ignore_position && !status.in_transition_mode &&
		  !control_mode.flag_control_acceleration_enabled;

		control_mode.flag_control_altitude_enabled = (!offboard_control_mode.ignore_velocity ||
			!offboard_control_mode.ignore_position) && !control_mode.flag_control_acceleration_enabled;

		break;

	default:
		break;
	}
}

bool
stabilization_required()
{
	return (status.is_rotary_wing ||		// is a rotary wing, or
		status.vtol_fw_permanent_stab || 	// is a VTOL in fixed wing mode and stabilisation is on, or
		(vtol_status.vtol_in_trans_mode && 	// is currently a VTOL transitioning AND
			!status.is_rotary_wing));	// is a fixed wing, ie: transitioning back to rotary wing mode
}

void
print_reject_mode(struct vehicle_status_s *status_local, const char *msg)
{
	hrt_abstime t = hrt_absolute_time();

	if (t - last_print_mode_reject_time > PRINT_MODE_REJECT_INTERVAL) {
		last_print_mode_reject_time = t;
		mavlink_log_critical(&mavlink_log_pub, "REJECT %s", msg);

		/* only buzz if armed, because else we're driving people nuts indoors
		they really need to look at the leds as well. */
		tune_negative(armed.armed);
	}
}

void
print_reject_arm(const char *msg)
{
	hrt_abstime t = hrt_absolute_time();

	if (t - last_print_mode_reject_time > PRINT_MODE_REJECT_INTERVAL) {
		last_print_mode_reject_time = t;
		mavlink_log_critical(&mavlink_log_pub, msg);
		tune_negative(true);
	}
}

void answer_command(struct vehicle_command_s &cmd, unsigned result,
					orb_advert_t &command_ack_pub, vehicle_command_ack_s &command_ack)
{
	switch (result) {
	case vehicle_command_s::VEHICLE_CMD_RESULT_ACCEPTED:
			tune_positive(true);
		break;

	case vehicle_command_s::VEHICLE_CMD_RESULT_DENIED:
		tune_negative(true);
		break;

	case vehicle_command_s::VEHICLE_CMD_RESULT_FAILED:
		tune_negative(true);
		break;

	case vehicle_command_s::VEHICLE_CMD_RESULT_TEMPORARILY_REJECTED:
		tune_negative(true);
		break;

	case vehicle_command_s::VEHICLE_CMD_RESULT_UNSUPPORTED:
		tune_negative(true);
		break;

	default:
		break;
	}

	/* publish ACK */
	command_ack.command = cmd.command;
	command_ack.result = result;

	if (command_ack_pub != nullptr) {
		orb_publish(ORB_ID(vehicle_command_ack), command_ack_pub, &command_ack);

	} else {
		command_ack_pub = orb_advertise(ORB_ID(vehicle_command_ack), &command_ack);
	}
}

void *commander_low_prio_loop(void *arg)
{
	/* Set thread name */
	px4_prctl(PR_SET_NAME, "commander_low_prio", px4_getpid());

	/* Subscribe to command topic */
	int cmd_sub = orb_subscribe(ORB_ID(vehicle_command));
	struct vehicle_command_s cmd;
	memset(&cmd, 0, sizeof(cmd));

	/* command ack */
	orb_advert_t command_ack_pub = nullptr;
	struct vehicle_command_ack_s command_ack;
	memset(&command_ack, 0, sizeof(command_ack));

	/* timeout for param autosave */
	hrt_abstime need_param_autosave_timeout = 0;

	/* wakeup source(s) */
	px4_pollfd_struct_t fds[1];

	/* use the gyro to pace output - XXX BROKEN if we are using the L3GD20 */
	fds[0].fd = cmd_sub;
	fds[0].events = POLLIN;

	while (!thread_should_exit) {
		/* wait for up to 1000ms for data */
		int pret = px4_poll(&fds[0], (sizeof(fds) / sizeof(fds[0])), 1000);

		/* timed out - periodic check for thread_should_exit, etc. */
		if (pret == 0) {
			/* trigger a param autosave if required */
			if (need_param_autosave) {
				if (need_param_autosave_timeout > 0 && hrt_elapsed_time(&need_param_autosave_timeout) > 200000ULL) {
					int ret = param_save_default();

					if (ret != OK) {
						mavlink_and_console_log_critical(&mavlink_log_pub, "settings auto save error");
					} else {
						warnx("settings saved.");
					}

					need_param_autosave = false;
					need_param_autosave_timeout = 0;
				} else {
					need_param_autosave_timeout = hrt_absolute_time();
				}
			}
		} else if (pret < 0) {
		/* this is undesirable but not much we can do - might want to flag unhappy status */
			warn("commander: poll error %d, %d", pret, errno);
			continue;
		} else {

			/* if we reach here, we have a valid command */
			orb_copy(ORB_ID(vehicle_command), cmd_sub, &cmd);

			/* ignore commands the high-prio loop or the navigator handles */
			if (cmd.command == vehicle_command_s::VEHICLE_CMD_DO_SET_MODE ||
			    cmd.command == vehicle_command_s::VEHICLE_CMD_COMPONENT_ARM_DISARM ||
			    cmd.command == vehicle_command_s::VEHICLE_CMD_NAV_TAKEOFF ||
			    cmd.command == vehicle_command_s::VEHICLE_CMD_DO_SET_SERVO ||
			    cmd.command == vehicle_command_s::VEHICLE_CMD_DO_CHANGE_SPEED) {
				continue;
			}

			/* only handle low-priority commands here */
			switch (cmd.command) {

			case vehicle_command_s::VEHICLE_CMD_PREFLIGHT_REBOOT_SHUTDOWN:
				if (is_safe(&status, &safety, &armed)) {

					if (((int)(cmd.param1)) == 1) {
						answer_command(cmd, vehicle_command_s::VEHICLE_CMD_RESULT_ACCEPTED, command_ack_pub, command_ack);
						usleep(100000);
						/* reboot */
						px4_systemreset(false);

					} else if (((int)(cmd.param1)) == 3) {
						answer_command(cmd, vehicle_command_s::VEHICLE_CMD_RESULT_ACCEPTED, command_ack_pub, command_ack);
						usleep(100000);
						/* reboot to bootloader */
						px4_systemreset(true);

					} else {
						answer_command(cmd, vehicle_command_s::VEHICLE_CMD_RESULT_DENIED, command_ack_pub, command_ack);
					}

				} else {
					answer_command(cmd, vehicle_command_s::VEHICLE_CMD_RESULT_DENIED, command_ack_pub, command_ack);
				}

				break;

			case vehicle_command_s::VEHICLE_CMD_PREFLIGHT_CALIBRATION: {

					int calib_ret = ERROR;

					/* try to go to INIT/PREFLIGHT arming state */
					if (TRANSITION_DENIED == arming_state_transition(&status,
											 &battery,
											 &safety,
											 vehicle_status_s::ARMING_STATE_INIT,
											 &armed,
											 false /* fRunPreArmChecks */,
											 &mavlink_log_pub,
											 &status_flags,
											 avionics_power_rail_voltage)) {
						answer_command(cmd, vehicle_command_s::VEHICLE_CMD_RESULT_DENIED, command_ack_pub, command_ack);
						break;
					} else {
						status_flags.condition_calibration_enabled = true;
					}

					if ((int)(cmd.param1) == 1) {
						/* gyro calibration */
						answer_command(cmd, vehicle_command_s::VEHICLE_CMD_RESULT_ACCEPTED, command_ack_pub, command_ack);
						calib_ret = do_gyro_calibration(&mavlink_log_pub);

					} else if ((int)(cmd.param2) == 1) {
						/* magnetometer calibration */
						answer_command(cmd, vehicle_command_s::VEHICLE_CMD_RESULT_ACCEPTED, command_ack_pub, command_ack);
						calib_ret = do_mag_calibration(&mavlink_log_pub);

					} else if ((int)(cmd.param3) == 1) {
						/* zero-altitude pressure calibration */
						answer_command(cmd, vehicle_command_s::VEHICLE_CMD_RESULT_DENIED, command_ack_pub, command_ack);

					} else if ((int)(cmd.param4) == 1) {
						/* RC calibration */
						answer_command(cmd, vehicle_command_s::VEHICLE_CMD_RESULT_ACCEPTED, command_ack_pub, command_ack);
						/* disable RC control input completely */
						status_flags.rc_input_blocked = true;
						calib_ret = OK;
						mavlink_log_info(&mavlink_log_pub, "CAL: Disabling RC IN");

					} else if ((int)(cmd.param4) == 2) {
						/* RC trim calibration */
						answer_command(cmd, vehicle_command_s::VEHICLE_CMD_RESULT_ACCEPTED, command_ack_pub, command_ack);
						calib_ret = do_trim_calibration(&mavlink_log_pub);

					} else if ((int)(cmd.param5) == 1) {
						/* accelerometer calibration */
						answer_command(cmd, vehicle_command_s::VEHICLE_CMD_RESULT_ACCEPTED, command_ack_pub, command_ack);
						calib_ret = do_accel_calibration(&mavlink_log_pub);
					} else if ((int)(cmd.param5) == 2) {
						// board offset calibration
						answer_command(cmd, vehicle_command_s::VEHICLE_CMD_RESULT_ACCEPTED, command_ack_pub, command_ack);
						calib_ret = do_level_calibration(&mavlink_log_pub);
					} else if ((int)(cmd.param6) == 1) {
						/* airspeed calibration */
						answer_command(cmd, vehicle_command_s::VEHICLE_CMD_RESULT_ACCEPTED, command_ack_pub, command_ack);
						calib_ret = do_airspeed_calibration(&mavlink_log_pub);

					} else if ((int)(cmd.param7) == 1) {
						/* do esc calibration */
						answer_command(cmd, vehicle_command_s::VEHICLE_CMD_RESULT_ACCEPTED, command_ack_pub, command_ack);
						calib_ret = do_esc_calibration(&mavlink_log_pub, &armed);

					} else if ((int)(cmd.param4) == 0) {
						/* RC calibration ended - have we been in one worth confirming? */
						if (status_flags.rc_input_blocked) {
							answer_command(cmd, vehicle_command_s::VEHICLE_CMD_RESULT_ACCEPTED, command_ack_pub, command_ack);
							/* enable RC control input */
							status_flags.rc_input_blocked = false;
							mavlink_log_info(&mavlink_log_pub, "CAL: Re-enabling RC IN");
							calib_ret = OK;
						}
						/* this always succeeds */
						calib_ret = OK;
					}

					status_flags.condition_calibration_enabled = false;

					if (calib_ret == OK) {
						tune_positive(true);

						// Update preflight check status
						// we do not set the calibration return value based on it because the calibration
						// might have worked just fine, but the preflight check fails for a different reason,
						// so this would be prone to false negatives.

						bool checkAirspeed = false;
						bool hotplug_timeout = hrt_elapsed_time(&commander_boot_timestamp) > HOTPLUG_SENS_TIMEOUT;
						/* Perform airspeed check only if circuit breaker is not
						 * engaged and it's not a rotary wing */
						if (!status_flags.circuit_breaker_engaged_airspd_check && !status.is_rotary_wing) {
							checkAirspeed = true;
						}

						status_flags.condition_system_sensors_initialized = Commander::preflightCheck(&mavlink_log_pub, true, true, true, true, checkAirspeed,
							!(status.rc_input_mode >= vehicle_status_s::RC_IN_MODE_OFF), !status_flags.circuit_breaker_engaged_gpsfailure_check, hotplug_timeout);

						arming_state_transition(&status,
									&battery,
									&safety,
									vehicle_status_s::ARMING_STATE_STANDBY,
									&armed,
									false /* fRunPreArmChecks */,
									&mavlink_log_pub,
									&status_flags,
								        avionics_power_rail_voltage);

					} else {
						tune_negative(true);
					}

					break;
				}

			case vehicle_command_s::VEHICLE_CMD_PREFLIGHT_STORAGE: {

					if (((int)(cmd.param1)) == 0) {
						int ret = param_load_default();

						if (ret == OK) {
							mavlink_log_info(&mavlink_log_pub, "settings loaded");
							answer_command(cmd, vehicle_command_s::VEHICLE_CMD_RESULT_ACCEPTED, command_ack_pub, command_ack);

						} else {
							mavlink_log_critical(&mavlink_log_pub, "settings load ERROR");

							/* convenience as many parts of NuttX use negative errno */
							if (ret < 0) {
								ret = -ret;
							}

							if (ret < 1000) {
								mavlink_log_critical(&mavlink_log_pub, "ERROR: %s", strerror(ret));
							}

							answer_command(cmd, vehicle_command_s::VEHICLE_CMD_RESULT_FAILED, command_ack_pub, command_ack);
						}

					} else if (((int)(cmd.param1)) == 1) {

#ifdef __PX4_QURT
						// TODO FIXME: on snapdragon the save happens to early when the params
						// are not set yet. We therefore need to wait some time first.
						usleep(1000000);
#endif

						int ret = param_save_default();

						if (ret == OK) {
							if (need_param_autosave) {
								need_param_autosave = false;
								need_param_autosave_timeout = 0;
							}

							/* do not spam MAVLink, but provide the answer / green led mechanism */
							answer_command(cmd, vehicle_command_s::VEHICLE_CMD_RESULT_ACCEPTED, command_ack_pub, command_ack);

						} else {
							mavlink_log_critical(&mavlink_log_pub, "settings save error");

							/* convenience as many parts of NuttX use negative errno */
							if (ret < 0) {
								ret = -ret;
							}

							if (ret < 1000) {
								mavlink_log_critical(&mavlink_log_pub, "ERROR: %s", strerror(ret));
							}

							answer_command(cmd, vehicle_command_s::VEHICLE_CMD_RESULT_FAILED, command_ack_pub, command_ack);
						}
					} else if (((int)(cmd.param1)) == 2) {

						/* reset parameters and save empty file */
						param_reset_all();
						int ret = param_save_default();

						if (ret == OK) {
							/* do not spam MAVLink, but provide the answer / green led mechanism */
							mavlink_log_critical(&mavlink_log_pub, "onboard parameters reset");
							answer_command(cmd, vehicle_command_s::VEHICLE_CMD_RESULT_ACCEPTED, command_ack_pub, command_ack);

						} else {
							mavlink_log_critical(&mavlink_log_pub, "param reset error");
							answer_command(cmd, vehicle_command_s::VEHICLE_CMD_RESULT_FAILED, command_ack_pub, command_ack);
						}
					}

					break;
				}

			case vehicle_command_s::VEHICLE_CMD_START_RX_PAIR:
				/* handled in the IO driver */
				break;

			default:
				/* don't answer on unsupported commands, it will be done in main loop */
				break;
			}
		}
	}

	px4_close(cmd_sub);

	return NULL;
}<|MERGE_RESOLUTION|>--- conflicted
+++ resolved
@@ -2875,11 +2875,7 @@
 }
 
 void
-<<<<<<< HEAD
-control_status_leds(vehicle_status_s *status_local, const actuator_armed_s *actuator_armed, bool changed, battery_status_s *battery_status)
-=======
 control_status_leds(vehicle_status_s *status_local, const actuator_armed_s *actuator_armed, bool changed, battery_status_s *battery_local, const cpuload_s *cpuload_local)
->>>>>>> ea138cfd
 {
 	/* driving rgbled */
 	if (changed) {
@@ -2912,15 +2908,9 @@
 			/* set color */
 			if (status.failsafe) {
 				rgbled_set_color(RGBLED_COLOR_PURPLE);
-<<<<<<< HEAD
-			} else if (battery_status->warning == battery_status_s::BATTERY_WARNING_LOW) {
-				rgbled_set_color(RGBLED_COLOR_AMBER);
-			} else if (battery_status->warning == battery_status_s::BATTERY_WARNING_CRITICAL) {
-=======
 			} else if (battery_local->warning == battery_status_s::BATTERY_WARNING_LOW) {
 				rgbled_set_color(RGBLED_COLOR_AMBER);
 			} else if (battery_local->warning == battery_status_s::BATTERY_WARNING_CRITICAL) {
->>>>>>> ea138cfd
 				rgbled_set_color(RGBLED_COLOR_RED);
 			} else {
 				if (status_flags.condition_home_position_valid && status_flags.condition_global_position_valid) {
@@ -2995,19 +2985,11 @@
 		// update these fields for the geofence system
 
 		if (!rtl_on) {
-<<<<<<< HEAD
-			_last_sp_man.timestamp = sp_man->timestamp;
-			_last_sp_man.x = sp_man->x;
-			_last_sp_man.y = sp_man->y;
-			_last_sp_man.z = sp_man->z;
-			_last_sp_man.r = sp_man->r;
-=======
 			_last_sp_man.timestamp = sp_man.timestamp;
 			_last_sp_man.x = sp_man.x;
 			_last_sp_man.y = sp_man.y;
 			_last_sp_man.z = sp_man.z;
 			_last_sp_man.r = sp_man.r;
->>>>>>> ea138cfd
 		}
 
 		/* no timestamp change or no switch change -> nothing changed */
