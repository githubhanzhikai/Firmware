############################################################################
#
#   Copyright (c) 2015 PX4 Development Team. All rights reserved.
#
# Redistribution and use in source and binary forms, with or without
# modification, are permitted provided that the following conditions
# are met:
#
# 1. Redistributions of source code must retain the above copyright
#    notice, this list of conditions and the following disclaimer.
# 2. Redistributions in binary form must reproduce the above copyright
#    notice, this list of conditions and the following disclaimer in
#    the documentation and/or other materials provided with the
#    distribution.
# 3. Neither the name PX4 nor the names of its contributors may be
#    used to endorse or promote products derived from this software
#    without specific prior written permission.
#
# THIS SOFTWARE IS PROVIDED BY THE COPYRIGHT HOLDERS AND CONTRIBUTORS
# "AS IS" AND ANY EXPRESS OR IMPLIED WARRANTIES, INCLUDING, BUT NOT
# LIMITED TO, THE IMPLIED WARRANTIES OF MERCHANTABILITY AND FITNESS
# FOR A PARTICULAR PURPOSE ARE DISCLAIMED. IN NO EVENT SHALL THE
# COPYRIGHT OWNER OR CONTRIBUTORS BE LIABLE FOR ANY DIRECT, INDIRECT,
# INCIDENTAL, SPECIAL, EXEMPLARY, OR CONSEQUENTIAL DAMAGES (INCLUDING,
# BUT NOT LIMITED TO, PROCUREMENT OF SUBSTITUTE GOODS OR SERVICES; LOSS
# OF USE, DATA, OR PROFITS; OR BUSINESS INTERRUPTION) HOWEVER CAUSED
# AND ON ANY THEORY OF LIABILITY, WHETHER IN CONTRACT, STRICT
# LIABILITY, OR TORT (INCLUDING NEGLIGENCE OR OTHERWISE) ARISING IN
# ANY WAY OUT OF THE USE OF THIS SOFTWARE, EVEN IF ADVISED OF THE
# POSSIBILITY OF SUCH DAMAGE.
#
############################################################################
px4_add_module(
	MODULE modules__commander
	MAIN commander
	STACK_MAIN 4096
	STACK_MAX 2450
	COMPILE_FLAGS
<<<<<<< HEAD
		-Wno-attributes
		-Wno-packed
		-Os
=======
>>>>>>> e73cd08a
	SRCS
		commander.cpp
		state_machine_helper.cpp
		commander_helper.cpp
		calibration_routines.cpp
		accelerometer_calibration.cpp
		gyro_calibration.cpp
		mag_calibration.cpp
		baro_calibration.cpp
		rc_calibration.cpp
		airspeed_calibration.cpp
		esc_calibration.cpp
		PreflightCheck.cpp
	DEPENDS
		platforms__common
	)
# vim: set noet ft=cmake fenc=utf-8 ff=unix :<|MERGE_RESOLUTION|>--- conflicted
+++ resolved
@@ -36,12 +36,6 @@
 	STACK_MAIN 4096
 	STACK_MAX 2450
 	COMPILE_FLAGS
-<<<<<<< HEAD
-		-Wno-attributes
-		-Wno-packed
-		-Os
-=======
->>>>>>> e73cd08a
 	SRCS
 		commander.cpp
 		state_machine_helper.cpp
