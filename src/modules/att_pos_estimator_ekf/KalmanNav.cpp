--- conflicted
+++ resolved
@@ -314,15 +314,9 @@
 	// global position publication
 	_pos.timestamp = _pubTimeStamp;
 	_pos.time_gps_usec = _gps.timestamp_position;
-<<<<<<< HEAD
-	_pos.valid = true;
+	_pos.global_valid = true;
 	_pos.lat = lat * M_RAD_TO_DEG;
 	_pos.lon = lon * M_RAD_TO_DEG;
-=======
-	_pos.global_valid = true;
-	_pos.lat = getLatDegE7();
-	_pos.lon = getLonDegE7();
->>>>>>> b81520cf
 	_pos.alt = float(alt);
 	_pos.vel_n = vN;
 	_pos.vel_e = vE;
