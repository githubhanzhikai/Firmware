--- conflicted
+++ resolved
@@ -272,11 +272,7 @@
 						status->load * 1000.0f,
 						status->battery_voltage * 1000.0f,
 						status->battery_current * 1000.0f,
-<<<<<<< HEAD
-						status->battery_remaining,
-=======
 						status->battery_remaining * 100.0f,
->>>>>>> aefea1a9
 						status->drop_rate_comm,
 						status->errors_comm,
 						status->errors_count1,
@@ -1314,8 +1310,6 @@
 		} else {
 			/* send camera capture off */
 			mavlink_msg_command_long_send(_channel, mavlink_system.sysid, 0, MAV_CMD_DO_CONTROL_VIDEO, 0, 0, 0, 0, 0, 0, 0, 0);
-<<<<<<< HEAD
-=======
 		}
 	}
 };
@@ -1354,7 +1348,6 @@
 			case RANGE_FINDER_TYPE_LASER:
 			type = MAV_DISTANCE_SENSOR_LASER;
 			break;
->>>>>>> aefea1a9
 		}
 
 		uint8_t id = 0;
@@ -1392,10 +1385,7 @@
 	new MavlinkStreamAttitudeControls(),
 	new MavlinkStreamNamedValueFloat(),
 	new MavlinkStreamCameraCapture(),
-<<<<<<< HEAD
-=======
 	new MavlinkStreamDistanceSensor(),
->>>>>>> aefea1a9
 	new MavlinkStreamViconPositionEstimate(),
 	nullptr
 };