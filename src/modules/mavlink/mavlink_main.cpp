--- conflicted
+++ resolved
@@ -1445,21 +1445,12 @@
 	_datarate = 0;
 	_mode = MAVLINK_MODE_NORMAL;
 
-<<<<<<< HEAD
-#ifndef __PX4_POSIX
-	/*
-	 * Called via create_task with taskname followed by original argv
-	 *  <name> mavlink start
-	 *
-	 *  Remove all 3
-=======
 #ifdef __PX4_NUTTX
 	/* the NuttX optarg handler does not
 	 * ignore argv[0] like the POSIX handler
 	 * does, nor does it deal with non-flag
 	 * verbs well. Remove the application
 	 * name and the verb.
->>>>>>> 484bd3bd
 	 */
 	argc -= 3;
 	argv += 3;
