/****************************************************************************
 *
 *   Copyright (c) 2012-2015 PX4 Development Team. All rights reserved.
 *
 * Redistribution and use in source and binary forms, with or without
 * modification, are permitted provided that the following conditions
 * are met:
 *
 * 1. Redistributions of source code must retain the above copyright
 *    notice, this list of conditions and the following disclaimer.
 * 2. Redistributions in binary form must reproduce the above copyright
 *    notice, this list of conditions and the following disclaimer in
 *    the documentation and/or other materials provided with the
 *    distribution.
 * 3. Neither the name PX4 nor the names of its contributors may be
 *    used to endorse or promote products derived from this software
 *    without specific prior written permission.
 *
 * THIS SOFTWARE IS PROVIDED BY THE COPYRIGHT HOLDERS AND CONTRIBUTORS
 * "AS IS" AND ANY EXPRESS OR IMPLIED WARRANTIES, INCLUDING, BUT NOT
 * LIMITED TO, THE IMPLIED WARRANTIES OF MERCHANTABILITY AND FITNESS
 * FOR A PARTICULAR PURPOSE ARE DISCLAIMED. IN NO EVENT SHALL THE
 * COPYRIGHT OWNER OR CONTRIBUTORS BE LIABLE FOR ANY DIRECT, INDIRECT,
 * INCIDENTAL, SPECIAL, EXEMPLARY, OR CONSEQUENTIAL DAMAGES (INCLUDING,
 * BUT NOT LIMITED TO, PROCUREMENT OF SUBSTITUTE GOODS OR SERVICES; LOSS
 * OF USE, DATA, OR PROFITS; OR BUSINESS INTERRUPTION) HOWEVER CAUSED
 * AND ON ANY THEORY OF LIABILITY, WHETHER IN CONTRACT, STRICT
 * LIABILITY, OR TORT (INCLUDING NEGLIGENCE OR OTHERWISE) ARISING IN
 * ANY WAY OUT OF THE USE OF THIS SOFTWARE, EVEN IF ADVISED OF THE
 * POSSIBILITY OF SUCH DAMAGE.
 *
 ****************************************************************************/

/**
 * @file px4fmu_init.c
 *
 * PX4FMU-specific early startup code.  This file implements the
 * board_app_initialize() function that is called early by nsh during startup.
 *
 * Code here is run before the rcS script is invoked; it should start required
 * subsystems and perform board-specific initialisation.
 */

/****************************************************************************
 * Included Files
 ****************************************************************************/

#include <px4_config.h>

#include <stdbool.h>
#include <stdio.h>
#include <debug.h>
#include <errno.h>

#include <nuttx/arch.h>
#include <nuttx/board.h>
#include <nuttx/spi/spi.h>
#include <nuttx/i2c.h>
#include <nuttx/mmcsd.h>
#include <nuttx/analog/adc.h>

#include "stm32.h"
#include "board_config.h"
#include "stm32_uart.h"

#include <arch/board/board.h>

#include <drivers/drv_hrt.h>
#include <drivers/drv_led.h>

#include <systemlib/cpuload.h>

#if defined(CONFIG_HAVE_CXX) && defined(CONFIG_HAVE_CXXINITIALIZE)
#include <systemlib/systemlib.h>
#endif

/* todo: This is constant but not proper */
__BEGIN_DECLS
extern void led_off(int led);
__END_DECLS


/****************************************************************************
 * Pre-Processor Definitions
 ****************************************************************************/

/* Configuration ************************************************************/

/* Debug ********************************************************************/

/****************************************************************************
 * Protected Functions
 ****************************************************************************/

/****************************************************************************
 * Public Functions
 ****************************************************************************/

/************************************************************************************
 * Name: stm32_boardinitialize
 *
 * Description:
 *   All STM32 architectures must provide the following entry point.  This entry point
 *   is called early in the intitialization -- after all memory has been configured
 *   and mapped but before any devices have been initialized.
 *
 ************************************************************************************/

__EXPORT void stm32_boardinitialize(void)
{
	/* configure SPI interfaces */
	stm32_spiinitialize();

<<<<<<< HEAD
	/* configure LEDs */
=======
	/* configure LEDs (empty call to NuttX' ) */
>>>>>>> 52345b4f
	board_led_initialize();
}

/****************************************************************************
 * Name: board_app_initialize
 *
 * Description:
 *   Perform architecture specific initialization
 *
 ****************************************************************************/

static struct spi_dev_s *spi1;
static struct spi_dev_s *spi2;
static struct spi_dev_s *spi3;

#include <math.h>

#ifdef __cplusplus
__EXPORT int matherr(struct __exception *e)
{
	return 1;
}
#else
__EXPORT int matherr(struct exception *e)
{
	return 1;
}
#endif

__EXPORT int board_app_initialize(void)
{
	int result;

	/* configure always-on ADC pins */
	stm32_configgpio(GPIO_ADC1_IN10);
	stm32_configgpio(GPIO_ADC1_IN11);
	/* IN12 and IN13 further below */

#if defined(CONFIG_HAVE_CXX) && defined(CONFIG_HAVE_CXXINITIALIZE)

	/* run C++ ctors before we go any further */

	up_cxxinitialize();

#	if defined(CONFIG_EXAMPLES_NSH_CXXINITIALIZE)
#  		error CONFIG_EXAMPLES_NSH_CXXINITIALIZE Must not be defined! Use CONFIG_HAVE_CXX and CONFIG_HAVE_CXXINITIALIZE.
#	endif

#else
#  error platform is dependent on c++ both CONFIG_HAVE_CXX and CONFIG_HAVE_CXXINITIALIZE must be defined.
#endif

	/* configure the high-resolution time/callout interface */
	hrt_init();

	/* configure CPU load estimation */
#ifdef CONFIG_SCHED_INSTRUMENTATION
	cpuload_initialize_once();
#endif

	/* set up the serial DMA polling */
	static struct hrt_call serial_dma_call;
	struct timespec ts;

	/*
	 * Poll at 1ms intervals for received bytes that have not triggered
	 * a DMA event.
	 */
	ts.tv_sec = 0;
	ts.tv_nsec = 1000000;

	hrt_call_every(&serial_dma_call,
		       ts_to_abstime(&ts),
		       ts_to_abstime(&ts),
		       (hrt_callout)stm32_serial_dma_poll,
		       NULL);

	/* initial LED state */
	drv_led_start();
	led_off(LED_AMBER);
	led_off(LED_BLUE);


	/* Configure SPI-based devices */

	spi1 = up_spiinitialize(1);

	if (!spi1) {
<<<<<<< HEAD
		syslog(LOG_ERR, "[boot] FAILED to initialize SPI port 1\r\n");
=======
		message("[boot] FAILED to initialize SPI port 1\r\n");
>>>>>>> 52345b4f
		board_led_on(LED_AMBER);
		return -ENODEV;
	}

	/* Default SPI1 to 1MHz and de-assert the known chip selects. */
	SPI_SETFREQUENCY(spi1, 10000000);
	SPI_SETBITS(spi1, 8);
	SPI_SETMODE(spi1, SPIDEV_MODE3);
	SPI_SELECT(spi1, PX4_SPIDEV_GYRO, false);
	SPI_SELECT(spi1, PX4_SPIDEV_ACCEL, false);
	SPI_SELECT(spi1, PX4_SPIDEV_MPU, false);
	up_udelay(20);

<<<<<<< HEAD
	syslog(LOG_INFO, "[boot] Successfully initialized SPI port 1\r\n");

=======
>>>>>>> 52345b4f
	/*
	 * If SPI2 is enabled in the defconfig, we loose some ADC pins as chip selects.
	 * Keep the SPI2 init optional and conditionally initialize the ADC pins
	 */

#ifdef CONFIG_STM32_SPI2
	spi2 = up_spiinitialize(2);
	/* Default SPI2 to 1MHz and de-assert the known chip selects. */
	SPI_SETFREQUENCY(spi2, 10000000);
	SPI_SETBITS(spi2, 8);
	SPI_SETMODE(spi2, SPIDEV_MODE3);
	SPI_SELECT(spi2, PX4_SPIDEV_GYRO, false);
	SPI_SELECT(spi2, PX4_SPIDEV_ACCEL_MAG, false);

	syslog(LOG_INFO, "[boot] Initialized SPI port2 (ADC IN12/13 blocked)\n");
#else
	spi2 = NULL;
	syslog(LOG_INFO, "[boot] Enabling IN12/13 instead of SPI2\n");
	/* no SPI2, use pins for ADC */
	stm32_configgpio(GPIO_ADC1_IN12);
	stm32_configgpio(GPIO_ADC1_IN13);	// jumperable to MPU6000 DRDY on some boards
#endif

	/* Get the SPI port for the microSD slot */

<<<<<<< HEAD
	syslog(LOG_INFO, "[boot] Initializing SPI port 3\n");
	spi3 = up_spiinitialize(3);

	if (!spi3) {
		syslog(LOG_ERR, "[boot] FAILED to initialize SPI port 3\n");
=======
	spi3 = up_spiinitialize(3);

	if (!spi3) {
		message("[boot] FAILED to initialize SPI port 3\n");
>>>>>>> 52345b4f
		board_led_on(LED_AMBER);
		return -ENODEV;
	}

<<<<<<< HEAD
	syslog(LOG_INFO, "[boot] Successfully initialized SPI port 3\n");

=======
>>>>>>> 52345b4f
	/* Now bind the SPI interface to the MMCSD driver */
	result = mmcsd_spislotinitialize(CONFIG_NSH_MMCSDMINOR, CONFIG_NSH_MMCSDSLOTNO, spi3);

	if (result != OK) {
<<<<<<< HEAD
		syslog(LOG_ERR, "[boot] FAILED to bind SPI port 3 to the MMCSD driver\n");
=======
		message("[boot] FAILED to bind SPI port 3 to the MMCSD driver\n");
>>>>>>> 52345b4f
		board_led_on(LED_AMBER);
		return -ENODEV;
	}

<<<<<<< HEAD
	syslog(LOG_INFO, "[boot] Successfully bound SPI port 3 to the MMCSD driver\n");

=======
>>>>>>> 52345b4f
	return OK;
}<|MERGE_RESOLUTION|>--- conflicted
+++ resolved
@@ -70,23 +70,40 @@
 
 #include <systemlib/cpuload.h>
 
-#if defined(CONFIG_HAVE_CXX) && defined(CONFIG_HAVE_CXXINITIALIZE)
-#include <systemlib/systemlib.h>
-#endif
-
-/* todo: This is constant but not proper */
+/****************************************************************************
+ * Pre-Processor Definitions
+ ****************************************************************************/
+
+/* Configuration ************************************************************/
+
+/* Debug ********************************************************************/
+
+#ifdef CONFIG_CPP_HAVE_VARARGS
+#  ifdef CONFIG_DEBUG
+#    define message(...) lowsyslog(__VA_ARGS__)
+#  else
+#    define message(...) printf(__VA_ARGS__)
+#  endif
+#else
+#  ifdef CONFIG_DEBUG
+#    define message lowsyslog
+#  else
+#    define message printf
+#  endif
+#endif
+
+/*
+ * Ideally we'd be able to get these from up_internal.h,
+ * but since we want to be able to disable the NuttX use
+ * of leds for system indication at will and there is no
+ * separate switch, we need to build independent of the
+ * CONFIG_ARCH_LEDS configuration switch.
+ */
 __BEGIN_DECLS
+extern void led_init(void);
+extern void led_on(int led);
 extern void led_off(int led);
 __END_DECLS
-
-
-/****************************************************************************
- * Pre-Processor Definitions
- ****************************************************************************/
-
-/* Configuration ************************************************************/
-
-/* Debug ********************************************************************/
 
 /****************************************************************************
  * Protected Functions
@@ -111,11 +128,7 @@
 	/* configure SPI interfaces */
 	stm32_spiinitialize();
 
-<<<<<<< HEAD
-	/* configure LEDs */
-=======
 	/* configure LEDs (empty call to NuttX' ) */
->>>>>>> 52345b4f
 	board_led_initialize();
 }
 
@@ -204,11 +217,7 @@
 	spi1 = up_spiinitialize(1);
 
 	if (!spi1) {
-<<<<<<< HEAD
-		syslog(LOG_ERR, "[boot] FAILED to initialize SPI port 1\r\n");
-=======
 		message("[boot] FAILED to initialize SPI port 1\r\n");
->>>>>>> 52345b4f
 		board_led_on(LED_AMBER);
 		return -ENODEV;
 	}
@@ -222,74 +231,47 @@
 	SPI_SELECT(spi1, PX4_SPIDEV_MPU, false);
 	up_udelay(20);
 
-<<<<<<< HEAD
-	syslog(LOG_INFO, "[boot] Successfully initialized SPI port 1\r\n");
-
-=======
->>>>>>> 52345b4f
 	/*
 	 * If SPI2 is enabled in the defconfig, we loose some ADC pins as chip selects.
 	 * Keep the SPI2 init optional and conditionally initialize the ADC pins
 	 */
 
-#ifdef CONFIG_STM32_SPI2
-	spi2 = up_spiinitialize(2);
-	/* Default SPI2 to 1MHz and de-assert the known chip selects. */
-	SPI_SETFREQUENCY(spi2, 10000000);
-	SPI_SETBITS(spi2, 8);
-	SPI_SETMODE(spi2, SPIDEV_MODE3);
-	SPI_SELECT(spi2, PX4_SPIDEV_GYRO, false);
-	SPI_SELECT(spi2, PX4_SPIDEV_ACCEL_MAG, false);
-
-	syslog(LOG_INFO, "[boot] Initialized SPI port2 (ADC IN12/13 blocked)\n");
-#else
-	spi2 = NULL;
-	syslog(LOG_INFO, "[boot] Enabling IN12/13 instead of SPI2\n");
-	/* no SPI2, use pins for ADC */
-	stm32_configgpio(GPIO_ADC1_IN12);
-	stm32_configgpio(GPIO_ADC1_IN13);	// jumperable to MPU6000 DRDY on some boards
-#endif
+	#ifdef CONFIG_STM32_SPI2
+		spi2 = up_spiinitialize(2);
+		/* Default SPI2 to 1MHz and de-assert the known chip selects. */
+		SPI_SETFREQUENCY(spi2, 10000000);
+		SPI_SETBITS(spi2, 8);
+		SPI_SETMODE(spi2, SPIDEV_MODE3);
+		SPI_SELECT(spi2, PX4_SPIDEV_GYRO, false);
+		SPI_SELECT(spi2, PX4_SPIDEV_ACCEL_MAG, false);
+
+		message("[boot] Initialized SPI port2 (ADC IN12/13 blocked)\n");
+	#else
+		spi2 = NULL;
+		message("[boot] Enabling IN12/13 instead of SPI2\n");
+		/* no SPI2, use pins for ADC */
+		stm32_configgpio(GPIO_ADC1_IN12);
+		stm32_configgpio(GPIO_ADC1_IN13);	// jumperable to MPU6000 DRDY on some boards
+	#endif
 
 	/* Get the SPI port for the microSD slot */
 
-<<<<<<< HEAD
-	syslog(LOG_INFO, "[boot] Initializing SPI port 3\n");
-	spi3 = up_spiinitialize(3);
-
-	if (!spi3) {
-		syslog(LOG_ERR, "[boot] FAILED to initialize SPI port 3\n");
-=======
 	spi3 = up_spiinitialize(3);
 
 	if (!spi3) {
 		message("[boot] FAILED to initialize SPI port 3\n");
->>>>>>> 52345b4f
 		board_led_on(LED_AMBER);
 		return -ENODEV;
 	}
 
-<<<<<<< HEAD
-	syslog(LOG_INFO, "[boot] Successfully initialized SPI port 3\n");
-
-=======
->>>>>>> 52345b4f
 	/* Now bind the SPI interface to the MMCSD driver */
 	result = mmcsd_spislotinitialize(CONFIG_NSH_MMCSDMINOR, CONFIG_NSH_MMCSDSLOTNO, spi3);
 
 	if (result != OK) {
-<<<<<<< HEAD
-		syslog(LOG_ERR, "[boot] FAILED to bind SPI port 3 to the MMCSD driver\n");
-=======
 		message("[boot] FAILED to bind SPI port 3 to the MMCSD driver\n");
->>>>>>> 52345b4f
 		board_led_on(LED_AMBER);
 		return -ENODEV;
 	}
 
-<<<<<<< HEAD
-	syslog(LOG_INFO, "[boot] Successfully bound SPI port 3 to the MMCSD driver\n");
-
-=======
->>>>>>> 52345b4f
 	return OK;
 }