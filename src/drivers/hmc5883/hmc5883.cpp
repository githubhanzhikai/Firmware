/****************************************************************************
 *
 *   Copyright (c) 2012-2014 PX4 Development Team. All rights reserved.
 *
 * Redistribution and use in source and binary forms, with or without
 * modification, are permitted provided that the following conditions
 * are met:
 *
 * 1. Redistributions of source code must retain the above copyright
 *    notice, this list of conditions and the following disclaimer.
 * 2. Redistributions in binary form must reproduce the above copyright
 *    notice, this list of conditions and the following disclaimer in
 *    the documentation and/or other materials provided with the
 *    distribution.
 * 3. Neither the name PX4 nor the names of its contributors may be
 *    used to endorse or promote products derived from this software
 *    without specific prior written permission.
 *
 * THIS SOFTWARE IS PROVIDED BY THE COPYRIGHT HOLDERS AND CONTRIBUTORS
 * "AS IS" AND ANY EXPRESS OR IMPLIED WARRANTIES, INCLUDING, BUT NOT
 * LIMITED TO, THE IMPLIED WARRANTIES OF MERCHANTABILITY AND FITNESS
 * FOR A PARTICULAR PURPOSE ARE DISCLAIMED. IN NO EVENT SHALL THE
 * COPYRIGHT OWNER OR CONTRIBUTORS BE LIABLE FOR ANY DIRECT, INDIRECT,
 * INCIDENTAL, SPECIAL, EXEMPLARY, OR CONSEQUENTIAL DAMAGES (INCLUDING,
 * BUT NOT LIMITED TO, PROCUREMENT OF SUBSTITUTE GOODS OR SERVICES; LOSS
 * OF USE, DATA, OR PROFITS; OR BUSINESS INTERRUPTION) HOWEVER CAUSED
 * AND ON ANY THEORY OF LIABILITY, WHETHER IN CONTRACT, STRICT
 * LIABILITY, OR TORT (INCLUDING NEGLIGENCE OR OTHERWISE) ARISING IN
 * ANY WAY OUT OF THE USE OF THIS SOFTWARE, EVEN IF ADVISED OF THE
 * POSSIBILITY OF SUCH DAMAGE.
 *
 ****************************************************************************/

/**
 * @file hmc5883.cpp
 *
 * Driver for the HMC5883 magnetometer connected via I2C.
 */

#include <nuttx/config.h>

#include <drivers/device/i2c.h>

#include <sys/types.h>
#include <stdint.h>
#include <stdlib.h>
#include <stdbool.h>
#include <semaphore.h>
#include <string.h>
#include <fcntl.h>
#include <poll.h>
#include <errno.h>
#include <stdio.h>
#include <math.h>
#include <unistd.h>

#include <nuttx/arch.h>
#include <nuttx/wqueue.h>
#include <nuttx/clock.h>

#include <board_config.h>

#include <systemlib/perf_counter.h>
#include <systemlib/err.h>

#include <drivers/drv_mag.h>
#include <drivers/drv_hrt.h>
#include <drivers/device/ringbuffer.h>

#include <uORB/uORB.h>
#include <uORB/topics/subsystem_info.h>

#include <float.h>
#include <getopt.h>
#include <lib/conversion/rotation.h>

/*
 * HMC5883 internal constants and data structures.
 */

#define HMC5883L_ADDRESS		PX4_I2C_OBDEV_HMC5883
#define HMC5883L_DEVICE_PATH_INT	"/dev/hmc5883_int"
#define HMC5883L_DEVICE_PATH_EXT	"/dev/hmc5883_ext"

/* Max measurement rate is 160Hz, however with 160 it will be set to 166 Hz, therefore workaround using 150 */
#define HMC5883_CONVERSION_INTERVAL	(1000000 / 150)	/* microseconds */

#define ADDR_CONF_A			0x00
#define ADDR_CONF_B			0x01
#define ADDR_MODE			0x02
#define ADDR_DATA_OUT_X_MSB		0x03
#define ADDR_DATA_OUT_X_LSB		0x04
#define ADDR_DATA_OUT_Z_MSB		0x05
#define ADDR_DATA_OUT_Z_LSB		0x06
#define ADDR_DATA_OUT_Y_MSB		0x07
#define ADDR_DATA_OUT_Y_LSB		0x08
#define ADDR_STATUS			0x09
#define ADDR_ID_A			0x0a
#define ADDR_ID_B			0x0b
#define ADDR_ID_C			0x0c

/* modes not changeable outside of driver */
#define HMC5883L_MODE_NORMAL		(0 << 0)  /* default */
#define HMC5883L_MODE_POSITIVE_BIAS	(1 << 0)  /* positive bias */
#define HMC5883L_MODE_NEGATIVE_BIAS	(1 << 1)  /* negative bias */

#define HMC5883L_AVERAGING_1		(0 << 5) /* conf a register */
#define HMC5883L_AVERAGING_2		(1 << 5)
#define HMC5883L_AVERAGING_4		(2 << 5)
#define HMC5883L_AVERAGING_8		(3 << 5)

#define MODE_REG_CONTINOUS_MODE		(0 << 0)
#define MODE_REG_SINGLE_MODE		(1 << 0) /* default */

#define STATUS_REG_DATA_OUT_LOCK	(1 << 1) /* page 16: set if data is only partially read, read device to reset */
#define STATUS_REG_DATA_READY		(1 << 0) /* page 16: set if all axes have valid measurements */

#define ID_A_WHO_AM_I			'H'
#define ID_B_WHO_AM_I			'4'
#define ID_C_WHO_AM_I			'3'


/* oddly, ERROR is not defined for c++ */
#ifdef ERROR
# undef ERROR
#endif
static const int ERROR = -1;

#ifndef CONFIG_SCHED_WORKQUEUE
# error This requires CONFIG_SCHED_WORKQUEUE.
#endif

class HMC5883 : public device::I2C
{
public:
	HMC5883(int bus, const char *path, enum Rotation rotation);
	virtual ~HMC5883();

	virtual int		init();

	virtual ssize_t		read(struct file *filp, char *buffer, size_t buflen);
	virtual int		ioctl(struct file *filp, int cmd, unsigned long arg);

	/**
	 * Diagnostics - print some basic information about the driver.
	 */
	void			print_info();

protected:
	virtual int		probe();

private:
	work_s			_work;
	unsigned		_measure_ticks;

	RingBuffer		*_reports;
	mag_scale		_scale;
	float 			_range_scale;
	float 			_range_ga;
	bool			_collect_phase;
	int			_class_instance;

	orb_advert_t		_mag_topic;
	orb_advert_t		_subsystem_pub;
	orb_id_t		_mag_orb_id;

	perf_counter_t		_sample_perf;
	perf_counter_t		_comms_errors;
	perf_counter_t		_buffer_overflows;
	perf_counter_t		_range_errors;
	perf_counter_t		_conf_errors;

	/* status reporting */
	bool			_sensor_ok;		/**< sensor was found and reports ok */
	bool			_calibrated;		/**< the calibration is valid */

	int			_bus;			/**< the bus the device is connected to */
	enum Rotation		_rotation;

	struct mag_report	_last_report;           /**< used for info() */

	uint8_t			_range_bits;
	uint8_t			_conf_reg;

	/**
	 * Test whether the device supported by the driver is present at a
	 * specific address.
	 *
	 * @param address	The I2C bus address to probe.
	 * @return		True if the device is present.
	 */
	int			probe_address(uint8_t address);

	/**
	 * Initialise the automatic measurement state machine and start it.
	 *
	 * @note This function is called at open and error time.  It might make sense
	 *       to make it more aggressive about resetting the bus in case of errors.
	 */
	void			start();

	/**
	 * Stop the automatic measurement state machine.
	 */
	void			stop();

	/**
	 * Reset the device
	 */
	int			reset();

	/**
	 * Perform the on-sensor scale calibration routine.
	 *
	 * @note The sensor will continue to provide measurements, these
	 *	 will however reflect the uncalibrated sensor state until
	 *	 the calibration routine has been completed.
	 *
	 * @param enable set to 1 to enable self-test strap, 0 to disable
	 */
	int			calibrate(struct file *filp, unsigned enable);

	/**
	 * Perform the on-sensor scale calibration routine.
	 *
	 * @note The sensor will continue to provide measurements, these
	 *	 will however reflect the uncalibrated sensor state until
	 *	 the calibration routine has been completed.
	 *
	 * @param enable set to 1 to enable self-test positive strap, -1 to enable
	 *        negative strap, 0 to set to normal mode
	 */
	int			set_excitement(unsigned enable);

	/**
	 * Set the sensor range.
	 *
	 * Sets the internal range to handle at least the argument in Gauss.
	 */
	int 			set_range(unsigned range);

	/**
	 * check the sensor range.
	 *
	 * checks that the range of the sensor is correctly set, to
	 * cope with communication errors causing the range to change
	 */
	void 			check_range(void);

	/**
	 * check the sensor configuration.
	 *
	 * checks that the config of the sensor is correctly set, to
	 * cope with communication errors causing the configuration to
	 * change
	 */
	void 			check_conf(void);

	/**
	 * Perform a poll cycle; collect from the previous measurement
	 * and start a new one.
	 *
	 * This is the heart of the measurement state machine.  This function
	 * alternately starts a measurement, or collects the data from the
	 * previous measurement.
	 *
	 * When the interval between measurements is greater than the minimum
	 * measurement interval, a gap is inserted between collection
	 * and measurement to provide the most recent measurement possible
	 * at the next interval.
	 */
	void			cycle();

	/**
	 * Static trampoline from the workq context; because we don't have a
	 * generic workq wrapper yet.
	 *
	 * @param arg		Instance pointer for the driver that is polling.
	 */
	static void		cycle_trampoline(void *arg);

	/**
	 * Write a register.
	 *
	 * @param reg		The register to write.
	 * @param val		The value to write.
	 * @return		OK on write success.
	 */
	int			write_reg(uint8_t reg, uint8_t val);

	/**
	 * Read a register.
	 *
	 * @param reg		The register to read.
	 * @param val		The value read.
	 * @return		OK on read success.
	 */
	int			read_reg(uint8_t reg, uint8_t &val);

	/**
	 * Issue a measurement command.
	 *
	 * @return		OK if the measurement command was successful.
	 */
	int			measure();

	/**
	 * Collect the result of the most recent measurement.
	 */
	int			collect();

	/**
	 * Convert a big-endian signed 16-bit value to a float.
	 *
	 * @param in		A signed 16-bit big-endian value.
	 * @return		The floating-point representation of the value.
	 */
	float			meas_to_float(uint8_t in[2]);

	/**
	 * Check the current calibration and update device status
	 *
	 * @return 0 if calibration is ok, 1 else
	 */
	 int 			check_calibration();

	 /**
	 * Check the current scale calibration
	 *
	 * @return 0 if scale calibration is ok, 1 else
	 */
	 int 			check_scale();

	 /**
	 * Check the current offset calibration
	 *
	 * @return 0 if offset calibration is ok, 1 else
	 */
	 int 			check_offset();

	/* this class has pointer data members, do not allow copying it */
	HMC5883(const HMC5883&);
	HMC5883 operator=(const HMC5883&);
};

/*
 * Driver 'main' command.
 */
extern "C" __EXPORT int hmc5883_main(int argc, char *argv[]);


HMC5883::HMC5883(int bus, const char *path, enum Rotation rotation) :
	I2C("HMC5883", path, bus, HMC5883L_ADDRESS, 400000),
	_work{},
	_measure_ticks(0),
	_reports(nullptr),
	_scale{},
	_range_scale(0), /* default range scale from counts to gauss */
	_range_ga(1.3f),
	_collect_phase(false),
	_class_instance(-1),
	_mag_topic(-1),
	_subsystem_pub(-1),
	_mag_orb_id(nullptr),
	_sample_perf(perf_alloc(PC_ELAPSED, "hmc5883_read")),
	_comms_errors(perf_alloc(PC_COUNT, "hmc5883_comms_errors")),
	_buffer_overflows(perf_alloc(PC_COUNT, "hmc5883_buffer_overflows")),
	_range_errors(perf_alloc(PC_COUNT, "hmc5883_range_errors")),
	_conf_errors(perf_alloc(PC_COUNT, "hmc5883_conf_errors")),
	_sensor_ok(false),
	_calibrated(false),
	_bus(bus),
	_rotation(rotation),
	_last_report{0},
	_range_bits(0),
	_conf_reg(0)
{
	_device_id.devid_s.devtype = DRV_MAG_DEVTYPE_HMC5883;

	// enable debug() calls
	_debug_enabled = false;

	// default scaling
	_scale.x_offset = 0;
	_scale.x_scale = 1.0f;
	_scale.y_offset = 0;
	_scale.y_scale = 1.0f;
	_scale.z_offset = 0;
	_scale.z_scale = 1.0f;

	// work_cancel in the dtor will explode if we don't do this...
	memset(&_work, 0, sizeof(_work));
}

HMC5883::~HMC5883()
{
	/* make sure we are truly inactive */
	stop();

	if (_reports != nullptr)
		delete _reports;

	if (_class_instance != -1)
		unregister_class_devname(MAG_DEVICE_PATH, _class_instance);

	// free perf counters
	perf_free(_sample_perf);
	perf_free(_comms_errors);
	perf_free(_buffer_overflows);
	perf_free(_range_errors);
	perf_free(_conf_errors);
}

int
HMC5883::init()
{
	int ret = ERROR;

	/* do I2C init (and probe) first */
	if (I2C::init() != OK)
		goto out;

	/* allocate basic report buffers */
	_reports = new RingBuffer(2, sizeof(mag_report));
	if (_reports == nullptr)
		goto out;

	/* reset the device configuration */
	reset();

	_class_instance = register_class_devname(MAG_DEVICE_PATH);

	switch (_class_instance) {
		case CLASS_DEVICE_PRIMARY:
			_mag_orb_id = ORB_ID(sensor_mag0);
			break;

		case CLASS_DEVICE_SECONDARY:
			_mag_orb_id = ORB_ID(sensor_mag1);
			break;

		case CLASS_DEVICE_TERTIARY:
			_mag_orb_id = ORB_ID(sensor_mag2);
			break;
	}

	ret = OK;
	/* sensor is ok, but not calibrated */
	_sensor_ok = true;
out:
	return ret;
}

int HMC5883::set_range(unsigned range)
{
	if (range < 1) {
		_range_bits = 0x00;
		_range_scale = 1.0f / 1370.0f;
		_range_ga = 0.88f;

	} else if (range <= 1) {
		_range_bits = 0x01;
		_range_scale = 1.0f / 1090.0f;
		_range_ga = 1.3f;

	} else if (range <= 2) {
		_range_bits = 0x02;
		_range_scale = 1.0f / 820.0f;
		_range_ga = 1.9f;

	} else if (range <= 3) {
		_range_bits = 0x03;
		_range_scale = 1.0f / 660.0f;
		_range_ga = 2.5f;

	} else if (range <= 4) {
		_range_bits = 0x04;
		_range_scale = 1.0f / 440.0f;
		_range_ga = 4.0f;

	} else if (range <= 4.7f) {
		_range_bits = 0x05;
		_range_scale = 1.0f / 390.0f;
		_range_ga = 4.7f;

	} else if (range <= 5.6f) {
		_range_bits = 0x06;
		_range_scale = 1.0f / 330.0f;
		_range_ga = 5.6f;

	} else {
		_range_bits = 0x07;
		_range_scale = 1.0f / 230.0f;
		_range_ga = 8.1f;
	}

	int ret;

	/*
	 * Send the command to set the range
	 */
	ret = write_reg(ADDR_CONF_B, (_range_bits << 5));

	if (OK != ret)
		perf_count(_comms_errors);

	uint8_t range_bits_in;
	ret = read_reg(ADDR_CONF_B, range_bits_in);

	if (OK != ret)
		perf_count(_comms_errors);

	return !(range_bits_in == (_range_bits << 5));
}

/**
   check that the range register has the right value. This is done
   periodically to cope with I2C bus noise causing the range of the
   compass changing.
 */
void HMC5883::check_range(void)
{
	int ret;

	uint8_t range_bits_in;
	ret = read_reg(ADDR_CONF_B, range_bits_in);
	if (OK != ret) {
		perf_count(_comms_errors);
		return;
	}
	if (range_bits_in != (_range_bits<<5)) {
		perf_count(_range_errors);
		ret = write_reg(ADDR_CONF_B, (_range_bits << 5));
		if (OK != ret)
			perf_count(_comms_errors);
	}
}

/**
   check that the configuration register has the right value. This is
   done periodically to cope with I2C bus noise causing the
   configuration of the compass to change.
 */
void HMC5883::check_conf(void)
{
	int ret;

	uint8_t conf_reg_in;
	ret = read_reg(ADDR_CONF_A, conf_reg_in);
	if (OK != ret) {
		perf_count(_comms_errors);
		return;
	}
	if (conf_reg_in != _conf_reg) {
		perf_count(_conf_errors);
		ret = write_reg(ADDR_CONF_A, _conf_reg);
		if (OK != ret)
			perf_count(_comms_errors);
	}
}

int
HMC5883::probe()
{
	uint8_t data[3] = {0, 0, 0};

	_retries = 10;

	if (read_reg(ADDR_ID_A, data[0]) ||
	    read_reg(ADDR_ID_B, data[1]) ||
	    read_reg(ADDR_ID_C, data[2]))
		debug("read_reg fail");

	_retries = 2;

	if ((data[0] != ID_A_WHO_AM_I) ||
	    (data[1] != ID_B_WHO_AM_I) ||
	    (data[2] != ID_C_WHO_AM_I)) {
		debug("ID byte mismatch (%02x,%02x,%02x)", data[0], data[1], data[2]);
		return -EIO;
	}

	return OK;
}

ssize_t
HMC5883::read(struct file *filp, char *buffer, size_t buflen)
{
	unsigned count = buflen / sizeof(struct mag_report);
	struct mag_report *mag_buf = reinterpret_cast<struct mag_report *>(buffer);
	int ret = 0;

	/* buffer must be large enough */
	if (count < 1)
		return -ENOSPC;

	/* if automatic measurement is enabled */
	if (_measure_ticks > 0) {
		/*
		 * While there is space in the caller's buffer, and reports, copy them.
		 * Note that we may be pre-empted by the workq thread while we are doing this;
		 * we are careful to avoid racing with them.
		 */
		while (count--) {
			if (_reports->get(mag_buf)) {
				ret += sizeof(struct mag_report);
				mag_buf++;
			}
		}

		/* if there was no data, warn the caller */
		return ret ? ret : -EAGAIN;
	}

	/* manual measurement - run one conversion */
	/* XXX really it'd be nice to lock against other readers here */
	do {
		_reports->flush();

		/* trigger a measurement */
		if (OK != measure()) {
			ret = -EIO;
			break;
		}

		/* wait for it to complete */
		usleep(HMC5883_CONVERSION_INTERVAL);

		/* run the collection phase */
		if (OK != collect()) {
			ret = -EIO;
			break;
		}

		if (_reports->get(mag_buf)) {
			ret = sizeof(struct mag_report);
		}
	} while (0);

	return ret;
}

int
HMC5883::ioctl(struct file *filp, int cmd, unsigned long arg)
{
	switch (cmd) {
	case SENSORIOCSPOLLRATE: {
		switch (arg) {

			/* switching to manual polling */
		case SENSOR_POLLRATE_MANUAL:
			stop();
			_measure_ticks = 0;
			return OK;

			/* external signalling (DRDY) not supported */
		case SENSOR_POLLRATE_EXTERNAL:

			/* zero would be bad */
		case 0:
			return -EINVAL;

			/* set default/max polling rate */
		case SENSOR_POLLRATE_MAX:
		case SENSOR_POLLRATE_DEFAULT: {
				/* do we need to start internal polling? */
				bool want_start = (_measure_ticks == 0);

				/* set interval for next measurement to minimum legal value */
				_measure_ticks = USEC2TICK(HMC5883_CONVERSION_INTERVAL);

				/* if we need to start the poll state machine, do it */
				if (want_start)
					start();

				return OK;
			}

			/* adjust to a legal polling interval in Hz */
		default: {
				/* do we need to start internal polling? */
				bool want_start = (_measure_ticks == 0);

				/* convert hz to tick interval via microseconds */
				unsigned ticks = USEC2TICK(1000000 / arg);

				/* check against maximum rate */
				if (ticks < USEC2TICK(HMC5883_CONVERSION_INTERVAL))
					return -EINVAL;

				/* update interval for next measurement */
				_measure_ticks = ticks;

				/* if we need to start the poll state machine, do it */
				if (want_start)
					start();

				return OK;
			}
		}
	}

	case SENSORIOCGPOLLRATE:
		if (_measure_ticks == 0)
			return SENSOR_POLLRATE_MANUAL;

		return 1000000/TICK2USEC(_measure_ticks);

	case SENSORIOCSQUEUEDEPTH: {
			/* lower bound is mandatory, upper bound is a sanity check */
			if ((arg < 1) || (arg > 100))
				return -EINVAL;

			irqstate_t flags = irqsave();
			if (!_reports->resize(arg)) {
				irqrestore(flags);
				return -ENOMEM;
			}
			irqrestore(flags);

			return OK;
		}

	case SENSORIOCGQUEUEDEPTH:
		return _reports->size();

	case SENSORIOCRESET:
		return reset();

	case MAGIOCSSAMPLERATE:
		/* same as pollrate because device is in single measurement mode*/
		return ioctl(filp, SENSORIOCSPOLLRATE, arg);

	case MAGIOCGSAMPLERATE:
		/* same as pollrate because device is in single measurement mode*/
		return 1000000/TICK2USEC(_measure_ticks);

	case MAGIOCSRANGE:
		return set_range(arg);

	case MAGIOCGRANGE:
		return _range_ga;

	case MAGIOCSLOWPASS:
	case MAGIOCGLOWPASS:
		/* not supported, no internal filtering */
		return -EINVAL;

	case MAGIOCSSCALE:
		/* set new scale factors */
		memcpy(&_scale, (mag_scale *)arg, sizeof(_scale));
		/* check calibration, but not actually return an error */
		(void)check_calibration();
		return 0;

	case MAGIOCGSCALE:
		/* copy out scale factors */
		memcpy((mag_scale *)arg, &_scale, sizeof(_scale));
		return 0;

	case MAGIOCCALIBRATE:
		return calibrate(filp, arg);

	case MAGIOCEXSTRAP:
		return set_excitement(arg);

	case MAGIOCSELFTEST:
		return check_calibration();

	case MAGIOCGEXTERNAL:
		if (_bus == PX4_I2C_BUS_EXPANSION)
			return 1;
		else
			return 0;

	default:
		/* give it to the superclass */
		return I2C::ioctl(filp, cmd, arg);
	}
}

void
HMC5883::start()
{
	/* reset the report ring and state machine */
	_collect_phase = false;
	_reports->flush();

	/* schedule a cycle to start things */
	work_queue(HPWORK, &_work, (worker_t)&HMC5883::cycle_trampoline, this, 1);
}

void
HMC5883::stop()
{
	work_cancel(HPWORK, &_work);
}

int
HMC5883::reset()
{
	/* set range */
	return set_range(_range_ga);
}

void
HMC5883::cycle_trampoline(void *arg)
{
	HMC5883 *dev = (HMC5883 *)arg;

	dev->cycle();
}

void
HMC5883::cycle()
{
	/* collection phase? */
	if (_collect_phase) {

		/* perform collection */
		if (OK != collect()) {
			debug("collection error");
			/* restart the measurement state machine */
			start();
			return;
		}

		/* next phase is measurement */
		_collect_phase = false;

		/*
		 * Is there a collect->measure gap?
		 */
		if (_measure_ticks > USEC2TICK(HMC5883_CONVERSION_INTERVAL)) {

			/* schedule a fresh cycle call when we are ready to measure again */
			work_queue(HPWORK,
				   &_work,
				   (worker_t)&HMC5883::cycle_trampoline,
				   this,
				   _measure_ticks - USEC2TICK(HMC5883_CONVERSION_INTERVAL));

			return;
		}
	}

	/* measurement phase */
	if (OK != measure())
		debug("measure error");

	/* next phase is collection */
	_collect_phase = true;

	/* schedule a fresh cycle call when the measurement is done */
	work_queue(HPWORK,
		   &_work,
		   (worker_t)&HMC5883::cycle_trampoline,
		   this,
		   USEC2TICK(HMC5883_CONVERSION_INTERVAL));
}

int
HMC5883::measure()
{
	int ret;

	/*
	 * Send the command to begin a measurement.
	 */
	ret = write_reg(ADDR_MODE, MODE_REG_SINGLE_MODE);

	if (OK != ret)
		perf_count(_comms_errors);

	return ret;
}

int
HMC5883::collect()
{
#pragma pack(push, 1)
	struct { /* status register and data as read back from the device */
		uint8_t		x[2];
		uint8_t		z[2];
		uint8_t		y[2];
	}	hmc_report;
#pragma pack(pop)
	struct {
		int16_t		x, y, z;
	} report;
<<<<<<< HEAD

=======
>>>>>>> 654aaa0c
	int	ret;
	uint8_t	cmd;
	uint8_t check_counter;

	perf_begin(_sample_perf);
	struct mag_report new_report;

	/* this should be fairly close to the end of the measurement, so the best approximation of the time */
	new_report.timestamp = hrt_absolute_time();
        new_report.error_count = perf_event_count(_comms_errors);

	/*
	 * @note  We could read the status register here, which could tell us that
	 *        we were too early and that the output registers are still being
	 *        written.  In the common case that would just slow us down, and
	 *        we're better off just never being early.
	 */

	/* get measurements from the device */
	cmd = ADDR_DATA_OUT_X_MSB;
	ret = transfer(&cmd, 1, (uint8_t *)&hmc_report, sizeof(hmc_report));

	if (ret != OK) {
		perf_count(_comms_errors);
		debug("data/status read error");
		goto out;
	}

	/* swap the data we just received */
	report.x = (((int16_t)hmc_report.x[0]) << 8) + hmc_report.x[1];
	report.y = (((int16_t)hmc_report.y[0]) << 8) + hmc_report.y[1];
	report.z = (((int16_t)hmc_report.z[0]) << 8) + hmc_report.z[1];

	/*
	 * If any of the values are -4096, there was an internal math error in the sensor.
	 * Generalise this to a simple range check that will also catch some bit errors.
	 */
	if ((abs(report.x) > 2048) ||
	    (abs(report.y) > 2048) ||
	    (abs(report.z) > 2048)) {
		perf_count(_comms_errors);
		goto out;
	}

	/*
	 * RAW outputs
	 *
	 * to align the sensor axes with the board, x and y need to be flipped
	 * and y needs to be negated
	 */
	new_report.x_raw = report.y;
	new_report.y_raw = -report.x;
	/* z remains z */
	new_report.z_raw = report.z;

	/* scale values for output */

#ifdef PX4_I2C_BUS_ONBOARD
	if (_bus == PX4_I2C_BUS_ONBOARD) {
		// convert onboard so it matches offboard for the
		// scaling below
		report.y = -report.y;
		report.x = -report.x;
        }
#endif

	/* the standard external mag by 3DR has x pointing to the
	 * right, y pointing backwards, and z down, therefore switch x
	 * and y and invert y */
	new_report.x = ((-report.y * _range_scale) - _scale.x_offset) * _scale.x_scale;
	/* flip axes and negate value for y */
	new_report.y = ((report.x * _range_scale) - _scale.y_offset) * _scale.y_scale;
	/* z remains z */
	new_report.z = ((report.z * _range_scale) - _scale.z_offset) * _scale.z_scale;

	// apply user specified rotation
	rotate_3f(_rotation, new_report.x, new_report.y, new_report.z);

	if (!(_pub_blocked)) {

		if (_mag_topic != -1) {
			/* publish it */
			orb_publish(_mag_orb_id, _mag_topic, &new_report);
		} else {
			_mag_topic = orb_advertise(_mag_orb_id, &new_report);

			if (_mag_topic < 0)
				debug("ADVERT FAIL");
		}
	}

	_last_report = new_report;

	/* post a report to the ring */
	if (_reports->force(&new_report)) {
		perf_count(_buffer_overflows);
	}

	/* notify anyone waiting for data */
	poll_notify(POLLIN);

	/*
	  periodically check the range register and configuration
	  registers. With a bad I2C cable it is possible for the
	  registers to become corrupt, leading to bad readings. It
	  doesn't happen often, but given the poor cables some
	  vehicles have it is worth checking for.
	 */
	check_counter = perf_event_count(_sample_perf) % 256;
	if (check_counter == 0) {
		check_range();
	}
	if (check_counter == 128) {
		check_conf();
	}

	ret = OK;

out:
	perf_end(_sample_perf);
	return ret;
}

int HMC5883::calibrate(struct file *filp, unsigned enable)
{
	struct mag_report report;
	ssize_t sz;
	int ret = 1;
	uint8_t good_count = 0;

	// XXX do something smarter here
	int fd = (int)enable;

	struct mag_scale mscale_previous = {
		0.0f,
		1.0f,
		0.0f,
		1.0f,
		0.0f,
		1.0f,
	};

	struct mag_scale mscale_null = {
		0.0f,
		1.0f,
		0.0f,
		1.0f,
		0.0f,
		1.0f,
	};

	float sum_excited[3] = {0.0f, 0.0f, 0.0f};

	/* expected axis scaling. The datasheet says that 766 will
	 * be places in the X and Y axes and 713 in the Z
	 * axis. Experiments show that in fact 766 is placed in X,
	 * and 713 in Y and Z. This is relative to a base of 660
	 * LSM/Ga, giving 1.16 and 1.08 */
	float expected_cal[3] = { 1.16f, 1.08f, 1.08f };

	warnx("starting mag scale calibration");

	/* start the sensor polling at 50 Hz */
	if (OK != ioctl(filp, SENSORIOCSPOLLRATE, 50)) {
		warn("failed to set 2Hz poll rate");
		ret = 1;
		goto out;
	}

	/* Set to 2.5 Gauss. We ask for 3 to get the right part of
         * the chained if statement above. */
	if (OK != ioctl(filp, MAGIOCSRANGE, 3)) {
		warnx("failed to set 2.5 Ga range");
		ret = 1;
		goto out;
	}

	if (OK != ioctl(filp, MAGIOCEXSTRAP, 1)) {
		warnx("failed to enable sensor calibration mode");
		ret = 1;
		goto out;
	}

	if (OK != ioctl(filp, MAGIOCGSCALE, (long unsigned int)&mscale_previous)) {
		warn("WARNING: failed to get scale / offsets for mag");
		ret = 1;
		goto out;
	}

	if (OK != ioctl(filp, MAGIOCSSCALE, (long unsigned int)&mscale_null)) {
		warn("WARNING: failed to set null scale / offsets for mag");
		ret = 1;
		goto out;
	}

	// discard 10 samples to let the sensor settle
	for (uint8_t i = 0; i < 10; i++) {
		struct pollfd fds;

		/* wait for data to be ready */
		fds.fd = fd;
		fds.events = POLLIN;
		ret = ::poll(&fds, 1, 2000);

		if (ret != 1) {
			warn("timed out waiting for sensor data");
			goto out;
		}

		/* now go get it */
		sz = ::read(fd, &report, sizeof(report));

		if (sz != sizeof(report)) {
			warn("periodic read failed");
			ret = -EIO;
			goto out;
		}
	}

	/* read the sensor up to 50x, stopping when we have 10 good values */
	for (uint8_t i = 0; i < 50 && good_count < 10; i++) {
		struct pollfd fds;

		/* wait for data to be ready */
		fds.fd = fd;
		fds.events = POLLIN;
		ret = ::poll(&fds, 1, 2000);

		if (ret != 1) {
			warn("timed out waiting for sensor data");
			goto out;
		}

		/* now go get it */
		sz = ::read(fd, &report, sizeof(report));

		if (sz != sizeof(report)) {
			warn("periodic read failed");
			ret = -EIO;
			goto out;
		}
		float cal[3] = {fabsf(expected_cal[0] / report.x), 
				fabsf(expected_cal[1] / report.y), 
				fabsf(expected_cal[2] / report.z)};

		if (cal[0] > 0.7f && cal[0] < 1.35f &&
		    cal[1] > 0.7f && cal[1] < 1.35f &&
		    cal[2] > 0.7f && cal[2] < 1.35f) {
			good_count++;
			sum_excited[0] += cal[0];
			sum_excited[1] += cal[1];
			sum_excited[2] += cal[2];
		}

		//warnx("periodic read %u", i);
		//warnx("measurement: %.6f  %.6f  %.6f", (double)report.x, (double)report.y, (double)report.z);
		//warnx("cal: %.6f  %.6f  %.6f", (double)cal[0], (double)cal[1], (double)cal[2]);
	}

	if (good_count < 5) {
		warn("failed calibration");
		ret = -EIO;
		goto out;
	}

#if 0
	warnx("measurement avg: %.6f  %.6f  %.6f", 
	      (double)sum_excited[0]/good_count, 
	      (double)sum_excited[1]/good_count, 
	      (double)sum_excited[2]/good_count);
#endif

	float scaling[3];

	scaling[0] = sum_excited[0] / good_count;
	scaling[1] = sum_excited[1] / good_count;
	scaling[2] = sum_excited[2] / good_count;

	warnx("axes scaling: %.6f  %.6f  %.6f", (double)scaling[0], (double)scaling[1], (double)scaling[2]);

	/* set scaling in device */
	mscale_previous.x_scale = scaling[0];
	mscale_previous.y_scale = scaling[1];
	mscale_previous.z_scale = scaling[2];

	ret = OK;

out:

	if (OK != ioctl(filp, MAGIOCSSCALE, (long unsigned int)&mscale_previous)) {
		warn("failed to set new scale / offsets for mag");
	}

	/* set back to normal mode */
	/* Set to 1.1 Gauss */
	if (OK != ::ioctl(fd, MAGIOCSRANGE, 1)) {
		warnx("failed to set 1.1 Ga range");
	}

	if (OK != ::ioctl(fd, MAGIOCEXSTRAP, 0)) {
		warnx("failed to disable sensor calibration mode");
	}

	if (ret == OK) {
		if (!check_scale()) {
			warnx("mag scale calibration successfully finished.");
		} else {
			warnx("mag scale calibration finished with invalid results.");
			ret = ERROR;
		}

	} else {
		warnx("mag scale calibration failed.");
	}

	return ret;
}

int HMC5883::check_scale()
{
	bool scale_valid;

	if ((-FLT_EPSILON + 1.0f < _scale.x_scale && _scale.x_scale < FLT_EPSILON + 1.0f) &&
		(-FLT_EPSILON + 1.0f < _scale.y_scale && _scale.y_scale < FLT_EPSILON + 1.0f) &&
		(-FLT_EPSILON + 1.0f < _scale.z_scale && _scale.z_scale < FLT_EPSILON + 1.0f)) {
		/* scale is one */
		scale_valid = false;
	} else {
		scale_valid = true;
	}

	/* return 0 if calibrated, 1 else */
	return !scale_valid;
}

int HMC5883::check_offset()
{
	bool offset_valid;

	if ((-2.0f * FLT_EPSILON < _scale.x_offset && _scale.x_offset < 2.0f * FLT_EPSILON) &&
		(-2.0f * FLT_EPSILON < _scale.y_offset && _scale.y_offset < 2.0f * FLT_EPSILON) &&
		(-2.0f * FLT_EPSILON < _scale.z_offset && _scale.z_offset < 2.0f * FLT_EPSILON)) {
		/* offset is zero */
		offset_valid = false;
	} else {
		offset_valid = true;
	}

	/* return 0 if calibrated, 1 else */
	return !offset_valid;
}

int HMC5883::check_calibration()
{
	bool offset_valid = (check_offset() == OK);
	bool scale_valid  = (check_scale() == OK);

	if (_calibrated != (offset_valid && scale_valid)) {
		warnx("mag cal status changed %s%s", (scale_valid) ? "" : "scale invalid ",
					  (offset_valid) ? "" : "offset invalid");
		_calibrated = (offset_valid && scale_valid);


		// XXX Change advertisement

		/* notify about state change */
		struct subsystem_info_s info = {
			true,
			true,
			_calibrated,
			SUBSYSTEM_TYPE_MAG};

		if (!(_pub_blocked)) {
			if (_subsystem_pub > 0) {
				orb_publish(ORB_ID(subsystem_info), _subsystem_pub, &info);
			} else {
				_subsystem_pub = orb_advertise(ORB_ID(subsystem_info), &info);
			}
		}
	}

	/* return 0 if calibrated, 1 else */
	return (!_calibrated);
}

int HMC5883::set_excitement(unsigned enable)
{
	int ret;
	/* arm the excitement strap */
	ret = read_reg(ADDR_CONF_A, _conf_reg);

	if (OK != ret)
		perf_count(_comms_errors);

	if (((int)enable) < 0) {
		_conf_reg |= 0x01;

	} else if (enable > 0) {
		_conf_reg |= 0x02;

	} else {
		_conf_reg &= ~0x03;
	}

        // ::printf("set_excitement enable=%d regA=0x%x\n", (int)enable, (unsigned)_conf_reg);

	ret = write_reg(ADDR_CONF_A, _conf_reg);

	if (OK != ret)
		perf_count(_comms_errors);

	uint8_t conf_reg_ret;
	read_reg(ADDR_CONF_A, conf_reg_ret);

	//print_info();

	return !(_conf_reg == conf_reg_ret);
}

int
HMC5883::write_reg(uint8_t reg, uint8_t val)
{
	uint8_t cmd[] = { reg, val };

	return transfer(&cmd[0], 2, nullptr, 0);
}

int
HMC5883::read_reg(uint8_t reg, uint8_t &val)
{
	return transfer(&reg, 1, &val, 1);
}

float
HMC5883::meas_to_float(uint8_t in[2])
{
	union {
		uint8_t	b[2];
		int16_t	w;
	} u;

	u.b[0] = in[1];
	u.b[1] = in[0];

	return (float) u.w;
}

void
HMC5883::print_info()
{
	perf_print_counter(_sample_perf);
	perf_print_counter(_comms_errors);
	perf_print_counter(_buffer_overflows);
	printf("poll interval:  %u ticks\n", _measure_ticks);
	printf("output  (%.2f %.2f %.2f)\n", (double)_last_report.x, (double)_last_report.y, (double)_last_report.z);
	printf("offsets (%.2f %.2f %.2f)\n", (double)_scale.x_offset, (double)_scale.y_offset, (double)_scale.z_offset);
	printf("scaling (%.2f %.2f %.2f) 1/range_scale %.2f range_ga %.2f\n", 
	       (double)_scale.x_scale, (double)_scale.y_scale, (double)_scale.z_scale,
	       (double)(1.0f/_range_scale), (double)_range_ga);
	_reports->print_info("report queue");
}

/**
 * Local functions in support of the shell command.
 */
namespace hmc5883
{

/* oddly, ERROR is not defined for c++ */
#ifdef ERROR
# undef ERROR
#endif
const int ERROR = -1;

HMC5883	*g_dev_int = nullptr;
HMC5883	*g_dev_ext = nullptr;

void	start(int bus, enum Rotation rotation);
void	test(int bus);
void	reset(int bus);
void	info(int bus);
int	calibrate(int bus);
void	usage();

/**
 * Start the driver.
 *
 * This function call only returns once the driver
 * is either successfully up and running or failed to start.
 */
void
start(int bus, enum Rotation rotation)
{
	int fd;

	/* create the driver, attempt expansion bus first */
	if (bus == -1 || bus == PX4_I2C_BUS_EXPANSION) {
		if (g_dev_ext != nullptr)
			errx(0, "already started external");
		g_dev_ext = new HMC5883(PX4_I2C_BUS_EXPANSION, HMC5883L_DEVICE_PATH_EXT, rotation);
		if (g_dev_ext != nullptr && OK != g_dev_ext->init()) {
			delete g_dev_ext;
			g_dev_ext = nullptr;
		}
	}
			

#ifdef PX4_I2C_BUS_ONBOARD
	/* if this failed, attempt onboard sensor */
	if (bus == -1 || bus == PX4_I2C_BUS_ONBOARD) {
		if (g_dev_int != nullptr)
			errx(0, "already started internal");
		g_dev_int = new HMC5883(PX4_I2C_BUS_ONBOARD, HMC5883L_DEVICE_PATH_INT, rotation);
		if (g_dev_int != nullptr && OK != g_dev_int->init()) {

			/* tear down the failing onboard instance */
			delete g_dev_int;
			g_dev_int = nullptr;

			if (bus == PX4_I2C_BUS_ONBOARD) {
				goto fail;
			}
		}
		if (g_dev_int == nullptr && bus == PX4_I2C_BUS_ONBOARD) {
			goto fail;
		}
	}
#endif

	if (g_dev_int == nullptr && g_dev_ext == nullptr)
		goto fail;

	/* set the poll rate to default, starts automatic data collection */
	if (g_dev_int != nullptr) {
		fd = open(HMC5883L_DEVICE_PATH_INT, O_RDONLY);
		if (fd < 0)
			goto fail;

		if (ioctl(fd, SENSORIOCSPOLLRATE, SENSOR_POLLRATE_DEFAULT) < 0)
			goto fail;
		close(fd);
	}

	if (g_dev_ext != nullptr) {
		fd = open(HMC5883L_DEVICE_PATH_EXT, O_RDONLY);
		if (fd < 0)
			goto fail;

		if (ioctl(fd, SENSORIOCSPOLLRATE, SENSOR_POLLRATE_DEFAULT) < 0)
			goto fail;
		close(fd);
	}

	exit(0);

fail:
	if (g_dev_int != nullptr && (bus == -1 || bus == PX4_I2C_BUS_ONBOARD)) {
		delete g_dev_int;
		g_dev_int = nullptr;
	}
	if (g_dev_ext != nullptr && (bus == -1 || bus == PX4_I2C_BUS_EXPANSION)) {
		delete g_dev_ext;
		g_dev_ext = nullptr;
	}

	errx(1, "driver start failed");
}

/**
 * Perform some basic functional tests on the driver;
 * make sure we can collect data from the sensor in polled
 * and automatic modes.
 */
void
test(int bus)
{
	struct mag_report report;
	ssize_t sz;
	int ret;
	const char *path = (bus==PX4_I2C_BUS_ONBOARD?HMC5883L_DEVICE_PATH_INT:HMC5883L_DEVICE_PATH_EXT);

	int fd = open(path, O_RDONLY);

	if (fd < 0)
		err(1, "%s open failed (try 'hmc5883 start')", path);

	/* do a simple demand read */
	sz = read(fd, &report, sizeof(report));

	if (sz != sizeof(report))
		err(1, "immediate read failed");

	warnx("single read");
	warnx("measurement: %.6f  %.6f  %.6f", (double)report.x, (double)report.y, (double)report.z);
	warnx("time:        %lld", report.timestamp);

	/* check if mag is onboard or external */
	if ((ret = ioctl(fd, MAGIOCGEXTERNAL, 0)) < 0)
		errx(1, "failed to get if mag is onboard or external");
	warnx("device active: %s", ret ? "external" : "onboard");

	/* set the queue depth to 5 */
	if (OK != ioctl(fd, SENSORIOCSQUEUEDEPTH, 10))
		errx(1, "failed to set queue depth");

	/* start the sensor polling at 2Hz */
	if (OK != ioctl(fd, SENSORIOCSPOLLRATE, 2))
		errx(1, "failed to set 2Hz poll rate");

	/* read the sensor 5x and report each value */
	for (unsigned i = 0; i < 5; i++) {
		struct pollfd fds;

		/* wait for data to be ready */
		fds.fd = fd;
		fds.events = POLLIN;
		ret = poll(&fds, 1, 2000);

		if (ret != 1)
			errx(1, "timed out waiting for sensor data");

		/* now go get it */
		sz = read(fd, &report, sizeof(report));

		if (sz != sizeof(report))
			err(1, "periodic read failed");

		warnx("periodic read %u", i);
		warnx("measurement: %.6f  %.6f  %.6f", (double)report.x, (double)report.y, (double)report.z);
		warnx("time:        %lld", report.timestamp);
	}

	errx(0, "PASS");
}


/**
 * Automatic scale calibration.
 *
 * Basic idea:
 *
 *   output = (ext field +- 1.1 Ga self-test) * scale factor
 *
 * and consequently:
 *
 *   1.1 Ga = (excited - normal) * scale factor
 *   scale factor = (excited - normal) / 1.1 Ga
 *
 *   sxy = (excited - normal) / 766	| for conf reg. B set to 0x60 / Gain = 3
 *   sz  = (excited - normal) / 713	| for conf reg. B set to 0x60 / Gain = 3
 *
 * By subtracting the non-excited measurement the pure 1.1 Ga reading
 * can be extracted and the sensitivity of all axes can be matched.
 *
 * SELF TEST OPERATION
 * To check the HMC5883L for proper operation, a self test feature in incorporated
 * in which the sensor offset straps are excited to create a nominal field strength
 * (bias field) to be measured. To implement self test, the least significant bits
 * (MS1 and MS0) of configuration register A are changed from 00 to 01 (positive bias)
 * or 10 (negetive bias), e.g. 0x11 or 0x12.
 * Then, by placing the mode register into single-measurement mode (0x01),
 * two data acquisition cycles will be made on each magnetic vector.
 * The first acquisition will be a set pulse followed shortly by measurement
 * data of the external field. The second acquisition will have the offset strap
 * excited (about 10 mA) in the positive bias mode for X, Y, and Z axes to create
 * about a ±1.1 gauss self test field plus the external field. The first acquisition
 * values will be subtracted from the second acquisition, and the net measurement
 * will be placed into the data output registers.
 * Since self test adds ~1.1 Gauss additional field to the existing field strength,
 * using a reduced gain setting prevents sensor from being saturated and data registers
 * overflowed. For example, if the configuration register B is set to 0x60 (Gain=3),
 * values around +766 LSB (1.16 Ga * 660 LSB/Ga) will be placed in the X and Y data
 * output registers and around +713 (1.08 Ga * 660 LSB/Ga) will be placed in Z data
 * output register. To leave the self test mode, change MS1 and MS0 bit of the
 * configuration register A back to 00 (Normal Measurement Mode), e.g. 0x10.
 * Using the self test method described above, the user can scale sensor
 */
int calibrate(int bus)
{
	int ret;
	const char *path = (bus==PX4_I2C_BUS_ONBOARD?HMC5883L_DEVICE_PATH_INT:HMC5883L_DEVICE_PATH_EXT);

	int fd = open(path, O_RDONLY);

	if (fd < 0)
		err(1, "%s open failed (try 'hmc5883 start' if the driver is not running", path);

	if (OK != (ret = ioctl(fd, MAGIOCCALIBRATE, fd))) {
		warnx("failed to enable sensor calibration mode");
	}

	close(fd);

	if (ret == OK) {
		errx(0, "PASS");

	} else {
		errx(1, "FAIL");
	}
}

/**
 * Reset the driver.
 */
void
reset(int bus)
{
	const char *path = (bus==PX4_I2C_BUS_ONBOARD?HMC5883L_DEVICE_PATH_INT:HMC5883L_DEVICE_PATH_EXT);

	int fd = open(path, O_RDONLY);

	if (fd < 0)
		err(1, "failed ");

	if (ioctl(fd, SENSORIOCRESET, 0) < 0)
		err(1, "driver reset failed");

	if (ioctl(fd, SENSORIOCSPOLLRATE, SENSOR_POLLRATE_DEFAULT) < 0)
		err(1, "driver poll restart failed");

	exit(0);
}

/**
 * Print a little info about the driver.
 */
void
info(int bus)
{
	HMC5883 *g_dev = (bus == PX4_I2C_BUS_ONBOARD?g_dev_int:g_dev_ext);
	if (g_dev == nullptr)
		errx(1, "driver not running");

	printf("state @ %p\n", g_dev);
	g_dev->print_info();

	exit(0);
}

void
usage()
{
	warnx("missing command: try 'start', 'info', 'test', 'reset', 'info', 'calibrate'");
	warnx("options:");
	warnx("    -R rotation");
	warnx("    -C calibrate on start");
	warnx("    -X only external bus");
#ifdef PX4_I2C_BUS_ONBOARD
	warnx("    -I only internal bus");
#endif
}

} // namespace

int
hmc5883_main(int argc, char *argv[])
{
	int ch;
	int bus = -1;
	enum Rotation rotation = ROTATION_NONE;
        bool calibrate = false;

	while ((ch = getopt(argc, argv, "XIR:C")) != EOF) {
		switch (ch) {
		case 'R':
			rotation = (enum Rotation)atoi(optarg);
			break;
#ifdef PX4_I2C_BUS_ONBOARD
		case 'I':
			bus = PX4_I2C_BUS_ONBOARD;
			break;
#endif
		case 'X':
			bus = PX4_I2C_BUS_EXPANSION;
			break;
		case 'C':
			calibrate = true;
			break;
		default:
			hmc5883::usage();
			exit(0);
		}
	}

	const char *verb = argv[optind];	

	/*
	 * Start/load the driver.
	 */
	if (!strcmp(verb, "start")) {
		hmc5883::start(bus, rotation);
		if (calibrate) {
			if (hmc5883::calibrate(bus) == 0) {
				errx(0, "calibration successful");
				
			} else {
				errx(1, "calibration failed");
			}
		}
	}

	/*
	 * Test the driver/device.
	 */
	if (!strcmp(verb, "test"))
		hmc5883::test(bus);

	/*
	 * Reset the driver.
	 */
	if (!strcmp(verb, "reset"))
		hmc5883::reset(bus);

	/*
	 * Print driver information.
	 */
	if (!strcmp(verb, "info") || !strcmp(verb, "status"))
		hmc5883::info(bus);

	/*
	 * Autocalibrate the scaling
	 */
	if (!strcmp(verb, "calibrate")) {
		if (hmc5883::calibrate(bus) == 0) {
			errx(0, "calibration successful");

		} else {
			errx(1, "calibration failed");
		}
	}

	errx(1, "unrecognized command, try 'start', 'test', 'reset' 'calibrate' or 'info'");
}<|MERGE_RESOLUTION|>--- conflicted
+++ resolved
@@ -888,10 +888,7 @@
 	struct {
 		int16_t		x, y, z;
 	} report;
-<<<<<<< HEAD
-
-=======
->>>>>>> 654aaa0c
+
 	int	ret;
 	uint8_t	cmd;
 	uint8_t check_counter;
