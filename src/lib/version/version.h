--- conflicted
+++ resolved
@@ -81,7 +81,6 @@
 #ifdef CONFIG_ARCH_BOARD_SITL
 #define	HW_ARCH "LINUXTEST"
 #endif
-<<<<<<< HEAD
 
 #ifdef CONFIG_ARCH_BOARD_PX4FLOW_V2
 #define HW_ARCH "PX4FLOW_V2"
@@ -91,10 +90,7 @@
 #define HW_ARCH "PX4ESC_V1"
 #endif
 
-
-=======
 #ifdef CONFIG_ARCH_BOARD_EAGLE
 #define	HW_ARCH "LINUXTEST"
 #endif
->>>>>>> 484bd3bd
 #endif /* VERSION_H_ */